--- conflicted
+++ resolved
@@ -944,13 +944,8 @@
 
 // GuildInvites returns an array of Invite structures for the given guild
 // guildID   : The ID of a Guild.
-<<<<<<< HEAD
 func (s *Session) GuildInvites(guildID int64) (st []*Invite, err error) {
-	body, err := s.RequestWithBucketID("GET", EndpointGuildInvites(guildID), nil, EndpointGuildInivtes(guildID))
-=======
-func (s *Session) GuildInvites(guildID string) (st []*Invite, err error) {
 	body, err := s.RequestWithBucketID("GET", EndpointGuildInvites(guildID), nil, EndpointGuildInvites(guildID))
->>>>>>> 0840d4bc
 	if err != nil {
 		return
 	}
@@ -1116,11 +1111,7 @@
 
 // GuildIntegrations returns an array of Integrations for a guild.
 // guildID   : The ID of a Guild.
-<<<<<<< HEAD
-func (s *Session) GuildIntegrations(guildID int64) (st []*GuildIntegration, err error) {
-=======
-func (s *Session) GuildIntegrations(guildID string) (st []*Integration, err error) {
->>>>>>> 0840d4bc
+func (s *Session) GuildIntegrations(guildID int64) (st []*Integration, err error) {
 
 	body, err := s.RequestWithBucketID("GET", EndpointGuildIntegrations(guildID), nil, EndpointGuildIntegrations(guildID))
 	if err != nil {
@@ -1306,24 +1297,16 @@
 // ChannelEdit edits the given channel
 // channelID  : The ID of a Channel
 // name       : The new name to assign the channel.
-<<<<<<< HEAD
-func (s *Session) ChannelEdit(channelID int64, name string) (st *Channel, err error) {
-
-	data := struct {
-		Name string `json:"name"`
-	}{name}
-=======
-func (s *Session) ChannelEdit(channelID, name string) (*Channel, error) {
+func (s *Session) ChannelEdit(channelID int64, name string) (*Channel, error) {
 	return s.ChannelEditComplex(channelID, &ChannelEdit{
 		Name: name,
 	})
 }
->>>>>>> 0840d4bc
 
 // ChannelEditComplex edits an existing channel, replacing the parameters entirely with ChannelEdit struct
 // channelID  : The ID of a Channel
 // data          : The channel struct to send
-func (s *Session) ChannelEditComplex(channelID string, data *ChannelEdit) (st *Channel, err error) {
+func (s *Session) ChannelEditComplex(channelID int64, data *ChannelEdit) (st *Channel, err error) {
 	body, err := s.RequestWithBucketID("PATCH", EndpointChannel(channelID), data, EndpointChannel(channelID))
 	if err != nil {
 		return
@@ -1668,14 +1651,8 @@
 
 // ChannelInviteCreate creates a new invite for the given channel.
 // channelID   : The ID of a Channel
-<<<<<<< HEAD
-// i           : An Invite struct with the values MaxAge, MaxUses, Temporary,
-//               and XkcdPass defined.
+// i           : An Invite struct with the values MaxAge, MaxUses and Temporary defined.
 func (s *Session) ChannelInviteCreate(channelID int64, i Invite) (st *Invite, err error) {
-=======
-// i           : An Invite struct with the values MaxAge, MaxUses and Temporary defined.
-func (s *Session) ChannelInviteCreate(channelID string, i Invite) (st *Invite, err error) {
->>>>>>> 0840d4bc
 
 	data := struct {
 		MaxAge    int  `json:"max_age"`
@@ -1966,16 +1943,12 @@
 
 // WebhookDelete deletes a webhook for a given ID
 // webhookID: The ID of a webhook.
-<<<<<<< HEAD
-func (s *Session) WebhookDelete(webhookID int64) (st *Webhook, err error) {
+func (s *Session) WebhookDelete(webhookID int64) (err error) {
 
 	body, err := s.RequestWithBucketID("DELETE", EndpointWebhook(webhookID), nil, EndpointWebhooks)
 	if err != nil {
 		return
 	}
-=======
-func (s *Session) WebhookDelete(webhookID string) (err error) {
->>>>>>> 0840d4bc
 
 	_, err = s.RequestWithBucketID("DELETE", EndpointWebhook(webhookID), nil, EndpointWebhooks)
 
