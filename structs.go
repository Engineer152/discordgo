--- conflicted
+++ resolved
@@ -279,19 +279,12 @@
 
 // A Presence stores the online, offline, or idle and game status of Guild members.
 type Presence struct {
-<<<<<<< HEAD
-	Game    *Game    `json:"game"`
+	GuildID string   `json:"guild_id"`
 	User    *User    `json:"user"`
 	Status  Status   `json:"status"`
-	GuildID string   `json:"guild_id"`
+	Game    *Game    `json:"game"`
+	Nick    string   `json:"nick"`
 	Roles   []string `json:"roles"`
-=======
-	User   *User    `json:"user"`
-	Status Status   `json:"status"`
-	Game   *Game    `json:"game"`
-	Nick   string   `json:"nick"`
-	Roles  []string `json:"roles"`
->>>>>>> 717c8f25
 }
 
 // A Game struct holds the name of the "playing .." game for a user
