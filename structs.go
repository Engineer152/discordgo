// Discordgo - Discord bindings for Go
// Available at https://github.com/bwmarrin/discordgo

// Copyright 2015-2016 Bruce Marriner <bruce@sqls.net>.  All rights reserved.
// Use of this source code is governed by a BSD-style
// license that can be found in the LICENSE file.

// This file contains all structures for the discordgo package.  These
// may be moved about later into separate files but I find it easier to have
// them all located together.

package discordgo

import (
	"encoding/json"
<<<<<<< HEAD
	"github.com/hashicorp/go-retryablehttp"
=======
	"fmt"
	"net/http"
>>>>>>> 156f776f
	"sync"
	"time"

	"github.com/gorilla/websocket"
)

// A Session represents a connection to the Discord API.
type Session struct {
	sync.RWMutex

	// General configurable settings.

	// Authentication token for this session
	Token string
	MFA   bool

	// Debug for printing JSON request/responses
	Debug    bool // Deprecated, will be removed.
	LogLevel int

	// Should the session reconnect the websocket on errors.
	ShouldReconnectOnError bool

	// Should the session request compressed websocket data.
	Compress bool

	// Sharding
	ShardID    int
	ShardCount int

	// Should state tracking be enabled.
	// State tracking is the best way for getting the the users
	// active guilds and the members of the guilds.
	StateEnabled bool

	// Whether or not to call event handlers synchronously.
	// e.g false = launch event handlers in their own goroutines.
	SyncEvents bool

	// Exposed but should not be modified by User.

	// Whether the Data Websocket is ready
	DataReady bool // NOTE: Maye be deprecated soon

	// Max number of REST API retries
	MaxRestRetries int

	// Status stores the currect status of the websocket connection
	// this is being tested, may stay, may go away.
	status int32

	// Whether the Voice Websocket is ready
	VoiceReady bool // NOTE: Deprecated.

	// Whether the UDP Connection is ready
	UDPReady bool // NOTE: Deprecated

	// Stores a mapping of guild id's to VoiceConnections
	VoiceConnections map[string]*VoiceConnection

	// Managed state object, updated internally with events when
	// StateEnabled is true.
	State *State

	// The http client used for REST requests
	Client *retryablehttp.Client

	// Stores the last HeartbeatAck that was recieved (in UTC)
	LastHeartbeatAck time.Time

	// used to deal with rate limits
	Ratelimiter *RateLimiter

	// Event handlers
	handlersMu   sync.RWMutex
	handlers     map[string][]*eventHandlerInstance
	onceHandlers map[string][]*eventHandlerInstance

	// The websocket connection.
	wsConn *websocket.Conn

	// When nil, the session is not listening.
	listening chan interface{}

	// sequence tracks the current gateway api websocket sequence number
	sequence *int64

	// stores sessions current Discord Gateway
	gateway string

	// stores session ID of current Gateway connection
	sessionID string

	// used to make sure gateway websocket writes do not happen concurrently
	wsMutex sync.Mutex
}

// A VoiceRegion stores data for a specific voice region server.
type VoiceRegion struct {
	ID       string `json:"id"`
	Name     string `json:"name"`
	Hostname string `json:"sample_hostname"`
	Port     int    `json:"sample_port"`
}

// A VoiceICE stores data for voice ICE servers.
type VoiceICE struct {
	TTL     string       `json:"ttl"`
	Servers []*ICEServer `json:"servers"`
}

// A ICEServer stores data for a specific voice ICE server.
type ICEServer struct {
	URL        string `json:"url"`
	Username   string `json:"username"`
	Credential string `json:"credential"`
}

// A Invite stores all data related to a specific Discord Guild or Channel invite.
type Invite struct {
	Guild     *Guild    `json:"guild"`
	Channel   *Channel  `json:"channel"`
	Inviter   *User     `json:"inviter"`
	Code      string    `json:"code"`
	CreatedAt Timestamp `json:"created_at"`
	MaxAge    int       `json:"max_age"`
	Uses      int       `json:"uses"`
	MaxUses   int       `json:"max_uses"`
	Revoked   bool      `json:"revoked"`
	Temporary bool      `json:"temporary"`
	Unique    bool      `json:"unique"`
}

// ChannelType is the type of a Channel
type ChannelType int

// Block contains known ChannelType values
const (
	ChannelTypeGuildText ChannelType = iota
	ChannelTypeDM
	ChannelTypeGuildVoice
	ChannelTypeGroupDM
	ChannelTypeGuildCategory
)

// A Channel holds all data related to an individual Discord channel.
type Channel struct {
	ID                   string                 `json:"id"`
	GuildID              string                 `json:"guild_id"`
	Name                 string                 `json:"name"`
	Topic                string                 `json:"topic"`
	Type                 ChannelType            `json:"type"`
	LastMessageID        string                 `json:"last_message_id"`
	NSFW                 bool                   `json:"nsfw"`
	Position             int                    `json:"position"`
	Bitrate              int                    `json:"bitrate"`
	Recipients           []*User                `json:"recipients"`
	Messages             []*Message             `json:"-"`
	PermissionOverwrites []*PermissionOverwrite `json:"permission_overwrites"`
	ParentID             string                 `json:"parent_id"`
}

// A ChannelEdit holds Channel Feild data for a channel edit.
type ChannelEdit struct {
	Name                 string                 `json:"name,omitempty"`
	Topic                string                 `json:"topic,omitempty"`
	NSFW                 bool                   `json:"nsfw,omitempty"`
	Position             int                    `json:"position"`
	Bitrate              int                    `json:"bitrate,omitempty"`
	UserLimit            int                    `json:"user_limit,omitempty"`
	PermissionOverwrites []*PermissionOverwrite `json:"permission_overwrites,omitempty"`
	ParentID             string                 `json:"parent_id,omitempty"`
}

// A PermissionOverwrite holds permission overwrite data for a Channel
type PermissionOverwrite struct {
	ID    string `json:"id"`
	Type  string `json:"type"`
	Deny  int    `json:"deny"`
	Allow int    `json:"allow"`
}

// Emoji struct holds data related to Emoji's
type Emoji struct {
	ID            string   `json:"id"`
	Name          string   `json:"name"`
	Roles         []string `json:"roles"`
	Managed       bool     `json:"managed"`
	RequireColons bool     `json:"require_colons"`
	Animated      bool     `json:"animated"`
}

// APIName returns an correctly formatted API name for use in the MessageReactions endpoints.
func (e *Emoji) APIName() string {
	if e.ID != "" && e.Name != "" {
		return e.Name + ":" + e.ID
	}
	if e.Name != "" {
		return e.Name
	}
	return e.ID
}

// VerificationLevel type definition
type VerificationLevel int

// Constants for VerificationLevel levels from 0 to 3 inclusive
const (
	VerificationLevelNone VerificationLevel = iota
	VerificationLevelLow
	VerificationLevelMedium
	VerificationLevelHigh
)

// A Guild holds all data related to a specific Discord Guild.  Guilds are also
// sometimes referred to as Servers in the Discord client.
type Guild struct {
	ID                          string            `json:"id"`
	Name                        string            `json:"name"`
	Icon                        string            `json:"icon"`
	Region                      string            `json:"region"`
	AfkChannelID                string            `json:"afk_channel_id"`
	EmbedChannelID              string            `json:"embed_channel_id"`
	OwnerID                     string            `json:"owner_id"`
	JoinedAt                    Timestamp         `json:"joined_at"`
	Splash                      string            `json:"splash"`
	AfkTimeout                  int               `json:"afk_timeout"`
	Permissions                 int               `json:"permissions"`
	MemberCount                 int               `json:"member_count"`
	VerificationLevel           VerificationLevel `json:"verification_level"`
	EmbedEnabled                bool              `json:"embed_enabled"`
	Large                       bool              `json:"large"` // ??
	Owner                       bool              `json:"owner"`
	DefaultMessageNotifications int               `json:"default_message_notifications"`
	Roles                       []*Role           `json:"roles"`
	Emojis                      []*Emoji          `json:"emojis"`
	Members                     []*Member         `json:"members"`
	Presences                   []*Presence       `json:"presences"`
	Channels                    []*Channel        `json:"channels"`
	VoiceStates                 []*VoiceState     `json:"voice_states"`
	Unavailable                 bool              `json:"unavailable"`
}

// A UserGuild holds a brief version of a Guild
type UserGuild struct {
	ID          string `json:"id"`
	Name        string `json:"name"`
	Icon        string `json:"icon"`
	Owner       bool   `json:"owner"`
	Permissions int    `json:"permissions"`
}

// A GuildParams stores all the data needed to update discord guild settings
type GuildParams struct {
	Name                        string             `json:"name,omitempty"`
	Region                      string             `json:"region,omitempty"`
	VerificationLevel           *VerificationLevel `json:"verification_level,omitempty"`
	DefaultMessageNotifications int                `json:"default_message_notifications,omitempty"` // TODO: Separate type?
	AfkChannelID                string             `json:"afk_channel_id,omitempty"`
	AfkTimeout                  int                `json:"afk_timeout,omitempty"`
	Icon                        string             `json:"icon,omitempty"`
	OwnerID                     string             `json:"owner_id,omitempty"`
	Splash                      string             `json:"splash,omitempty"`
}

// A Role stores information about Discord guild member roles.
type Role struct {
	ID          string `json:"id"`
	Name        string `json:"name"`
	Managed     bool   `json:"managed"`
	Mentionable bool   `json:"mentionable"`
	Hoist       bool   `json:"hoist"`
	Color       int    `json:"color"`
	Position    int    `json:"position"`
	Permissions int    `json:"permissions"`
}

// Mention returns a string which mentions the role
func (r *Role) Mention() string {
	return fmt.Sprintf("<@&%s>", r.ID)
}

// Roles are a collection of Role
type Roles []*Role

func (r Roles) Len() int {
	return len(r)
}

func (r Roles) Less(i, j int) bool {
	return r[i].Position > r[j].Position
}

func (r Roles) Swap(i, j int) {
	r[i], r[j] = r[j], r[i]
}

// A VoiceState stores the voice states of Guilds
type VoiceState struct {
	UserID    string `json:"user_id"`
	SessionID string `json:"session_id"`
	ChannelID string `json:"channel_id"`
	GuildID   string `json:"guild_id"`
	Suppress  bool   `json:"suppress"`
	SelfMute  bool   `json:"self_mute"`
	SelfDeaf  bool   `json:"self_deaf"`
	Mute      bool   `json:"mute"`
	Deaf      bool   `json:"deaf"`
}

// A Presence stores the online, offline, or idle and game status of Guild members.
type Presence struct {
	GuildID string   `json:"guild_id"`
	User    *User    `json:"user"`
	Status  Status   `json:"status"`
	Game    *Game    `json:"game"`
	Nick    string   `json:"nick"`
	Roles   []string `json:"roles"`
	Since   *int     `json:"since"`
}

// GameType is the type of "game" (see GameType* consts) in the Game struct
type GameType int

// Valid GameType values
const (
	GameTypeGame GameType = iota
	GameTypeStreaming
	GameTypeListening
	GameTypeWatching
)

// A Game struct holds the name of the "playing .." game for a user
type Game struct {
	Name          string     `json:"name"`
	Type          GameType   `json:"type"`
	URL           string     `json:"url,omitempty"`
	Details       string     `json:"details,omitempty"`
	State         string     `json:"state,omitempty"`
	TimeStamps    TimeStamps `json:"timestamps,omitempty"`
	Assets        Assets     `json:"assets,omitempty"`
	ApplicationID string     `json:"application_id,omitempty"`
	Instance      int8       `json:"instance,omitempty"`
	// TODO: Party and Secrets (unknown structure)
}

// A TimeStamps struct contains start and end times used in the rich presence "playing .." Game
type TimeStamps struct {
	EndTimestamp   int64 `json:"end,omitempty"`
	StartTimestamp int64 `json:"start,omitempty"`
}

// UnmarshalJSON unmarshals JSON into TimeStamps struct
func (t *TimeStamps) UnmarshalJSON(b []byte) error {
	temp := struct {
		End   float64 `json:"end,omitempty"`
		Start float64 `json:"start,omitempty"`
	}{}
	err := json.Unmarshal(b, &temp)
	if err != nil {
		return err
	}
	t.EndTimestamp = int64(temp.End)
	t.StartTimestamp = int64(temp.Start)
	return nil
}

// An Assets struct contains assets and labels used in the rich presence "playing .." Game
type Assets struct {
	LargeImageID string `json:"large_image,omitempty"`
	SmallImageID string `json:"small_image,omitempty"`
	LargeText    string `json:"large_text,omitempty"`
	SmallText    string `json:"small_text,omitempty"`
}

// A Member stores user information for Guild members.
type Member struct {
	GuildID  string   `json:"guild_id"`
	JoinedAt string   `json:"joined_at"`
	Nick     string   `json:"nick"`
	Deaf     bool     `json:"deaf"`
	Mute     bool     `json:"mute"`
	User     *User    `json:"user"`
	Roles    []string `json:"roles"`
}

// A Settings stores data for a specific users Discord client settings.
type Settings struct {
	RenderEmbeds           bool               `json:"render_embeds"`
	InlineEmbedMedia       bool               `json:"inline_embed_media"`
	InlineAttachmentMedia  bool               `json:"inline_attachment_media"`
	EnableTtsCommand       bool               `json:"enable_tts_command"`
	MessageDisplayCompact  bool               `json:"message_display_compact"`
	ShowCurrentGame        bool               `json:"show_current_game"`
	ConvertEmoticons       bool               `json:"convert_emoticons"`
	Locale                 string             `json:"locale"`
	Theme                  string             `json:"theme"`
	GuildPositions         []string           `json:"guild_positions"`
	RestrictedGuilds       []string           `json:"restricted_guilds"`
	FriendSourceFlags      *FriendSourceFlags `json:"friend_source_flags"`
	Status                 Status             `json:"status"`
	DetectPlatformAccounts bool               `json:"detect_platform_accounts"`
	DeveloperMode          bool               `json:"developer_mode"`
}

// Status type definition
type Status string

// Constants for Status with the different current available status
const (
	StatusOnline       Status = "online"
	StatusIdle         Status = "idle"
	StatusDoNotDisturb Status = "dnd"
	StatusInvisible    Status = "invisible"
	StatusOffline      Status = "offline"
)

// FriendSourceFlags stores ... TODO :)
type FriendSourceFlags struct {
	All           bool `json:"all"`
	MutualGuilds  bool `json:"mutual_guilds"`
	MutualFriends bool `json:"mutual_friends"`
}

// A Relationship between the logged in user and Relationship.User
type Relationship struct {
	User *User  `json:"user"`
	Type int    `json:"type"` // 1 = friend, 2 = blocked, 3 = incoming friend req, 4 = sent friend req
	ID   string `json:"id"`
}

// A TooManyRequests struct holds information received from Discord
// when receiving a HTTP 429 response.
type TooManyRequests struct {
	Bucket     string        `json:"bucket"`
	Message    string        `json:"message"`
	RetryAfter time.Duration `json:"retry_after"`
}

// A ReadState stores data on the read state of channels.
type ReadState struct {
	MentionCount  int    `json:"mention_count"`
	LastMessageID string `json:"last_message_id"`
	ID            string `json:"id"`
}

// An Ack is used to ack messages
type Ack struct {
	Token string `json:"token"`
}

// A GuildRole stores data for guild roles.
type GuildRole struct {
	Role    *Role  `json:"role"`
	GuildID string `json:"guild_id"`
}

// A GuildBan stores data for a guild ban.
type GuildBan struct {
	Reason string `json:"reason"`
	User   *User  `json:"user"`
}

// A GuildIntegration stores data for a guild integration.
type GuildIntegration struct {
	ID                string                   `json:"id"`
	Name              string                   `json:"name"`
	Type              string                   `json:"type"`
	Enabled           bool                     `json:"enabled"`
	Syncing           bool                     `json:"syncing"`
	RoleID            string                   `json:"role_id"`
	ExpireBehavior    int                      `json:"expire_behavior"`
	ExpireGracePeriod int                      `json:"expire_grace_period"`
	User              *User                    `json:"user"`
	Account           *GuildIntegrationAccount `json:"account"`
	SyncedAt          int                      `json:"synced_at"`
}

// A GuildIntegrationAccount stores data for a guild integration account.
type GuildIntegrationAccount struct {
	ID   string `json:"id"`
	Name string `json:"name"`
}

// A GuildEmbed stores data for a guild embed.
type GuildEmbed struct {
	Enabled   bool   `json:"enabled"`
	ChannelID string `json:"channel_id"`
}

// A GuildAuditLog stores data for a guild audit log.
type GuildAuditLog struct {
	Webhooks []struct {
		ChannelID string `json:"channel_id"`
		GuildID   string `json:"guild_id"`
		ID        string `json:"id"`
		Avatar    string `json:"avatar"`
		Name      string `json:"name"`
	} `json:"webhooks,omitempty"`
	Users []struct {
		Username      string `json:"username"`
		Discriminator string `json:"discriminator"`
		Bot           bool   `json:"bot"`
		ID            string `json:"id"`
		Avatar        string `json:"avatar"`
	} `json:"users,omitempty"`
	AuditLogEntries []struct {
		TargetID string `json:"target_id"`
		Changes  []struct {
			NewValue interface{} `json:"new_value"`
			OldValue interface{} `json:"old_value"`
			Key      string      `json:"key"`
		} `json:"changes,omitempty"`
		UserID     string `json:"user_id"`
		ID         string `json:"id"`
		ActionType int    `json:"action_type"`
		Options    struct {
			DeleteMembersDay string `json:"delete_member_days"`
			MembersRemoved   string `json:"members_removed"`
			ChannelID        string `json:"channel_id"`
			Count            string `json:"count"`
			ID               string `json:"id"`
			Type             string `json:"type"`
			RoleName         string `json:"role_name"`
		} `json:"options,omitempty"`
		Reason string `json:"reason"`
	} `json:"audit_log_entries"`
}

// Block contains Discord Audit Log Action Types
const (
	AuditLogActionGuildUpdate = 1

	AuditLogActionChannelCreate          = 10
	AuditLogActionChannelUpdate          = 11
	AuditLogActionChannelDelete          = 12
	AuditLogActionChannelOverwriteCreate = 13
	AuditLogActionChannelOverwriteUpdate = 14
	AuditLogActionChannelOverwriteDelete = 15

	AuditLogActionMemberKick       = 20
	AuditLogActionMemberPrune      = 21
	AuditLogActionMemberBanAdd     = 22
	AuditLogActionMemberBanRemove  = 23
	AuditLogActionMemberUpdate     = 24
	AuditLogActionMemberRoleUpdate = 25

	AuditLogActionRoleCreate = 30
	AuditLogActionRoleUpdate = 31
	AuditLogActionRoleDelete = 32

	AuditLogActionInviteCreate = 40
	AuditLogActionInviteUpdate = 41
	AuditLogActionInviteDelete = 42

	AuditLogActionWebhookCreate = 50
	AuditLogActionWebhookUpdate = 51
	AuditLogActionWebhookDelete = 52

	AuditLogActionEmojiCreate = 60
	AuditLogActionEmojiUpdate = 61
	AuditLogActionEmojiDelete = 62

	AuditLogActionMessageDelete = 72
)

// A UserGuildSettingsChannelOverride stores data for a channel override for a users guild settings.
type UserGuildSettingsChannelOverride struct {
	Muted                bool   `json:"muted"`
	MessageNotifications int    `json:"message_notifications"`
	ChannelID            string `json:"channel_id"`
}

// A UserGuildSettings stores data for a users guild settings.
type UserGuildSettings struct {
	SupressEveryone      bool                                `json:"suppress_everyone"`
	Muted                bool                                `json:"muted"`
	MobilePush           bool                                `json:"mobile_push"`
	MessageNotifications int                                 `json:"message_notifications"`
	GuildID              string                              `json:"guild_id"`
	ChannelOverrides     []*UserGuildSettingsChannelOverride `json:"channel_overrides"`
}

// A UserGuildSettingsEdit stores data for editing UserGuildSettings
type UserGuildSettingsEdit struct {
	SupressEveryone      bool                                         `json:"suppress_everyone"`
	Muted                bool                                         `json:"muted"`
	MobilePush           bool                                         `json:"mobile_push"`
	MessageNotifications int                                          `json:"message_notifications"`
	ChannelOverrides     map[string]*UserGuildSettingsChannelOverride `json:"channel_overrides"`
}

// An APIErrorMessage is an api error message returned from discord
type APIErrorMessage struct {
	Code    int    `json:"code"`
	Message string `json:"message"`
}

// Webhook stores the data for a webhook.
type Webhook struct {
	ID        string `json:"id"`
	GuildID   string `json:"guild_id"`
	ChannelID string `json:"channel_id"`
	User      *User  `json:"user"`
	Name      string `json:"name"`
	Avatar    string `json:"avatar"`
	Token     string `json:"token"`
}

// WebhookParams is a struct for webhook params, used in the WebhookExecute command.
type WebhookParams struct {
	Content   string          `json:"content,omitempty"`
	Username  string          `json:"username,omitempty"`
	AvatarURL string          `json:"avatar_url,omitempty"`
	TTS       bool            `json:"tts,omitempty"`
	File      string          `json:"file,omitempty"`
	Embeds    []*MessageEmbed `json:"embeds,omitempty"`
}

// MessageReaction stores the data for a message reaction.
type MessageReaction struct {
	UserID    string `json:"user_id"`
	MessageID string `json:"message_id"`
	Emoji     Emoji  `json:"emoji"`
	ChannelID string `json:"channel_id"`
}

// GatewayBotResponse stores the data for the gateway/bot response
type GatewayBotResponse struct {
	URL    string `json:"url"`
	Shards int    `json:"shards"`
}

// Constants for the different bit offsets of text channel permissions
const (
	PermissionReadMessages = 1 << (iota + 10)
	PermissionSendMessages
	PermissionSendTTSMessages
	PermissionManageMessages
	PermissionEmbedLinks
	PermissionAttachFiles
	PermissionReadMessageHistory
	PermissionMentionEveryone
	PermissionUseExternalEmojis
)

// Constants for the different bit offsets of voice permissions
const (
	PermissionVoiceConnect = 1 << (iota + 20)
	PermissionVoiceSpeak
	PermissionVoiceMuteMembers
	PermissionVoiceDeafenMembers
	PermissionVoiceMoveMembers
	PermissionVoiceUseVAD
)

// Constants for general management.
const (
	PermissionChangeNickname = 1 << (iota + 26)
	PermissionManageNicknames
	PermissionManageRoles
	PermissionManageWebhooks
	PermissionManageEmojis
)

// Constants for the different bit offsets of general permissions
const (
	PermissionCreateInstantInvite = 1 << iota
	PermissionKickMembers
	PermissionBanMembers
	PermissionAdministrator
	PermissionManageChannels
	PermissionManageServer
	PermissionAddReactions
	PermissionViewAuditLogs

	PermissionAllText = PermissionReadMessages |
		PermissionSendMessages |
		PermissionSendTTSMessages |
		PermissionManageMessages |
		PermissionEmbedLinks |
		PermissionAttachFiles |
		PermissionReadMessageHistory |
		PermissionMentionEveryone
	PermissionAllVoice = PermissionVoiceConnect |
		PermissionVoiceSpeak |
		PermissionVoiceMuteMembers |
		PermissionVoiceDeafenMembers |
		PermissionVoiceMoveMembers |
		PermissionVoiceUseVAD
	PermissionAllChannel = PermissionAllText |
		PermissionAllVoice |
		PermissionCreateInstantInvite |
		PermissionManageRoles |
		PermissionManageChannels |
		PermissionAddReactions |
		PermissionViewAuditLogs
	PermissionAll = PermissionAllChannel |
		PermissionKickMembers |
		PermissionBanMembers |
		PermissionManageServer |
		PermissionAdministrator
)

// Block contains Discord JSON Error Response codes
const (
	ErrCodeUnknownAccount     = 10001
	ErrCodeUnknownApplication = 10002
	ErrCodeUnknownChannel     = 10003
	ErrCodeUnknownGuild       = 10004
	ErrCodeUnknownIntegration = 10005
	ErrCodeUnknownInvite      = 10006
	ErrCodeUnknownMember      = 10007
	ErrCodeUnknownMessage     = 10008
	ErrCodeUnknownOverwrite   = 10009
	ErrCodeUnknownProvider    = 10010
	ErrCodeUnknownRole        = 10011
	ErrCodeUnknownToken       = 10012
	ErrCodeUnknownUser        = 10013
	ErrCodeUnknownEmoji       = 10014

	ErrCodeBotsCannotUseEndpoint  = 20001
	ErrCodeOnlyBotsCanUseEndpoint = 20002

	ErrCodeMaximumGuildsReached     = 30001
	ErrCodeMaximumFriendsReached    = 30002
	ErrCodeMaximumPinsReached       = 30003
	ErrCodeMaximumGuildRolesReached = 30005
	ErrCodeTooManyReactions         = 30010

	ErrCodeUnauthorized = 40001

	ErrCodeMissingAccess                             = 50001
	ErrCodeInvalidAccountType                        = 50002
	ErrCodeCannotExecuteActionOnDMChannel            = 50003
	ErrCodeEmbedCisabled                             = 50004
	ErrCodeCannotEditFromAnotherUser                 = 50005
	ErrCodeCannotSendEmptyMessage                    = 50006
	ErrCodeCannotSendMessagesToThisUser              = 50007
	ErrCodeCannotSendMessagesInVoiceChannel          = 50008
	ErrCodeChannelVerificationLevelTooHigh           = 50009
	ErrCodeOAuth2ApplicationDoesNotHaveBot           = 50010
	ErrCodeOAuth2ApplicationLimitReached             = 50011
	ErrCodeInvalidOAuthState                         = 50012
	ErrCodeMissingPermissions                        = 50013
	ErrCodeInvalidAuthenticationToken                = 50014
	ErrCodeNoteTooLong                               = 50015
	ErrCodeTooFewOrTooManyMessagesToDelete           = 50016
	ErrCodeCanOnlyPinMessageToOriginatingChannel     = 50019
	ErrCodeCannotExecuteActionOnSystemMessage        = 50021
	ErrCodeMessageProvidedTooOldForBulkDelete        = 50034
	ErrCodeInvalidFormBody                           = 50035
	ErrCodeInviteAcceptedToGuildApplicationsBotNotIn = 50036

	ErrCodeReactionBlocked = 90001
)<|MERGE_RESOLUTION|>--- conflicted
+++ resolved
@@ -13,16 +13,12 @@
 
 import (
 	"encoding/json"
-<<<<<<< HEAD
-	"github.com/hashicorp/go-retryablehttp"
-=======
 	"fmt"
-	"net/http"
->>>>>>> 156f776f
 	"sync"
 	"time"
 
 	"github.com/gorilla/websocket"
+	"github.com/hashicorp/go-retryablehttp"
 )
 
 // A Session represents a connection to the Discord API.
