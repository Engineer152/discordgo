--- conflicted
+++ resolved
@@ -219,11 +219,8 @@
 	JoinedAt                    Timestamp         `json:"joined_at"`
 	Splash                      string            `json:"splash"`
 	AfkTimeout                  int               `json:"afk_timeout"`
-<<<<<<< HEAD
 	Permissions                 int               `json:"permissions"`
-=======
 	MemberCount                 int               `json:"member_count"`
->>>>>>> f0cb6780
 	VerificationLevel           VerificationLevel `json:"verification_level"`
 	EmbedEnabled                bool              `json:"embed_enabled"`
 	Large                       bool              `json:"large"` // ??
