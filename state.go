// Discordgo - Discord bindings for Go
// Available at https://github.com/bwmarrin/discordgo

// Copyright 2015-2016 Bruce Marriner <bruce@sqls.net>.  All rights reserved.
// Use of this source code is governed by a BSD-style
// license that can be found in the LICENSE file.

// This file contains code related to state tracking.  If enabled, state
// tracking will capture the initial READY packet and many other websocket
// events and maintain an in-memory state of of guilds, channels, users, and
// so forth.  This information can be accessed through the Session.State struct.

package discordgo

import (
	"errors"
	"sort"
	"sync"
)

// ErrNilState is returned when the state is nil.
var ErrNilState = errors.New("state not instantiated, please use discordgo.New() or assign Session.State")

// ErrStateNotFound is returned when the state cache
// requested is not found
var ErrStateNotFound = errors.New("state cache not found")

// A State contains the current known state.
// As discord sends this in a READY blob, it seems reasonable to simply
// use that struct as the data store.
type State struct {
	sync.RWMutex
	Ready

	// MaxMessageCount represents how many messages per channel the state will store.
	MaxMessageCount int
	TrackChannels   bool
	TrackEmojis     bool
	TrackMembers    bool
	TrackRoles      bool
	TrackVoice      bool
	TrackPresences  bool

	guildMap   map[int64]*Guild
	channelMap map[int64]*Channel
	memberMap  map[int64]map[int64]*Member
}

// NewState creates an empty state.
func NewState() *State {
	return &State{
		Ready: Ready{
			PrivateChannels: []*Channel{},
			Guilds:          []*Guild{},
		},
		TrackChannels:  true,
		TrackEmojis:    true,
		TrackMembers:   true,
		TrackRoles:     true,
		TrackVoice:     true,
		TrackPresences: true,
		guildMap:       make(map[int64]*Guild),
		channelMap:     make(map[int64]*Channel),
		memberMap:      make(map[int64]map[int64]*Member),
	}
}

func (s *State) createMemberMap(guild *Guild) {
	members := make(map[int64]*Member)
	for _, m := range guild.Members {
		members[m.User.ID] = m
	}
	s.memberMap[guild.ID] = members
}

// GuildAdd adds a guild to the current world state, or
// updates it if it already exists.
func (s *State) GuildAdd(guild *Guild) error {
	if s == nil {
		return ErrNilState
	}

	s.Lock()
	defer s.Unlock()

	// Update the channels to point to the right guild, adding them to the channelMap as we go
	for _, c := range guild.Channels {
		s.channelMap[c.ID] = c
	}

	// If this guild contains a new member slice, we must regenerate the member map so the pointers stay valid
	if guild.Members != nil {
		s.createMemberMap(guild)
	} else if _, ok := s.memberMap[guild.ID]; !ok {
		// Even if we have no new member slice, we still initialize the member map for this guild if it doesn't exist
		s.memberMap[guild.ID] = make(map[int64]*Member)
	}

	if g, ok := s.guildMap[guild.ID]; ok {
		// We are about to replace `g` in the state with `guild`, but first we need to
		// make sure we preserve any fields that the `guild` doesn't contain from `g`.
		if guild.Roles == nil {
			guild.Roles = g.Roles
		}
		if guild.Emojis == nil {
			guild.Emojis = g.Emojis
		}
		if guild.Members == nil {
			guild.Members = g.Members
		}
		if guild.Presences == nil {
			guild.Presences = g.Presences
		}
		if guild.Channels == nil {
			guild.Channels = g.Channels
		}
		if guild.VoiceStates == nil {
			guild.VoiceStates = g.VoiceStates
		}
		*g = *guild
		return nil
	}

	s.Guilds = append(s.Guilds, guild)
	s.guildMap[guild.ID] = guild

	return nil
}

// GuildRemove removes a guild from current world state.
func (s *State) GuildRemove(guild *Guild) error {
	if s == nil {
		return ErrNilState
	}

	_, err := s.Guild(guild.ID)
	if err != nil {
		return err
	}

	s.Lock()
	defer s.Unlock()

	delete(s.guildMap, guild.ID)

	for i, g := range s.Guilds {
		if g.ID == guild.ID {
			s.Guilds = append(s.Guilds[:i], s.Guilds[i+1:]...)
			return nil
		}
	}

	return nil
}

// Guild gets a guild by ID.
// Useful for querying if @me is in a guild:
//     _, err := discordgo.Session.State.Guild(guildID)
//     isInGuild := err == nil
func (s *State) Guild(guildID int64) (*Guild, error) {
	if s == nil {
		return nil, ErrNilState
	}

	s.RLock()
	defer s.RUnlock()

	if g, ok := s.guildMap[guildID]; ok {
		return g, nil
	}

	return nil, ErrStateNotFound
}

// PresenceAdd adds a presence to the current world state, or
// updates it if it already exists.
func (s *State) PresenceAdd(guildID int64, presence *Presence) error {
	if s == nil {
		return ErrNilState
	}

	guild, err := s.Guild(guildID)
	if err != nil {
		return err
	}

	s.Lock()
	defer s.Unlock()

	for i, p := range guild.Presences {
		if p.User.ID == presence.User.ID {
			//guild.Presences[i] = presence

			//Update status
			guild.Presences[i].Game = presence.Game
			guild.Presences[i].Roles = presence.Roles
			if presence.Status != "" {
				guild.Presences[i].Status = presence.Status
			}
			if presence.Nick != "" {
				guild.Presences[i].Nick = presence.Nick
			}

			//Update the optionally sent user information
			//ID Is a mandatory field so you should not need to check if it is empty
			guild.Presences[i].User.ID = presence.User.ID

			if presence.User.Avatar != "" {
				guild.Presences[i].User.Avatar = presence.User.Avatar
			}
			if presence.User.Discriminator != "" {
				guild.Presences[i].User.Discriminator = presence.User.Discriminator
			}
			if presence.User.Email != "" {
				guild.Presences[i].User.Email = presence.User.Email
			}
			if presence.User.Token != "" {
				guild.Presences[i].User.Token = presence.User.Token
			}
			if presence.User.Username != "" {
				guild.Presences[i].User.Username = presence.User.Username
			}

			return nil
		}
	}

	guild.Presences = append(guild.Presences, presence)
	return nil
}

// PresenceRemove removes a presence from the current world state.
func (s *State) PresenceRemove(guildID int64, presence *Presence) error {
	if s == nil {
		return ErrNilState
	}

	guild, err := s.Guild(guildID)
	if err != nil {
		return err
	}

	s.Lock()
	defer s.Unlock()

	for i, p := range guild.Presences {
		if p.User.ID == presence.User.ID {
			guild.Presences = append(guild.Presences[:i], guild.Presences[i+1:]...)
			return nil
		}
	}

	return ErrStateNotFound
}

// Presence gets a presence by ID from a guild.
func (s *State) Presence(guildID, userID int64) (*Presence, error) {
	if s == nil {
		return nil, ErrNilState
	}

	guild, err := s.Guild(guildID)
	if err != nil {
		return nil, err
	}

	for _, p := range guild.Presences {
		if p.User.ID == userID {
			return p, nil
		}
	}

	return nil, ErrStateNotFound
}

// TODO: Consider moving Guild state update methods onto *Guild.

// MemberAdd adds a member to the current world state, or
// updates it if it already exists.
func (s *State) MemberAdd(member *Member) error {
	if s == nil {
		return ErrNilState
	}

	guild, err := s.Guild(member.GuildID)
	if err != nil {
		return err
	}

	s.Lock()
	defer s.Unlock()

	members, ok := s.memberMap[member.GuildID]
	if !ok {
		return ErrStateNotFound
	}

	m, ok := members[member.User.ID]
	if !ok {
		members[member.User.ID] = member
		guild.Members = append(guild.Members, member)
	} else {
		*m = *member // Update the actual data, which will also update the member pointer in the slice
	}

	return nil
}

// MemberRemove removes a member from current world state.
func (s *State) MemberRemove(member *Member) error {
	if s == nil {
		return ErrNilState
	}

	guild, err := s.Guild(member.GuildID)
	if err != nil {
		return err
	}

	s.Lock()
	defer s.Unlock()

	members, ok := s.memberMap[member.GuildID]
	if !ok {
		return ErrStateNotFound
	}

	_, ok = members[member.User.ID]
	if !ok {
		return ErrStateNotFound
	}
	delete(members, member.User.ID)

	for i, m := range guild.Members {
		if m.User.ID == member.User.ID {
			guild.Members = append(guild.Members[:i], guild.Members[i+1:]...)
			return nil
		}
	}

	return ErrStateNotFound
}

// Member gets a member by ID from a guild.
func (s *State) Member(guildID, userID int64) (*Member, error) {
	if s == nil {
		return nil, ErrNilState
	}

	s.RLock()
	defer s.RUnlock()

	members, ok := s.memberMap[guildID]
	if !ok {
		return nil, ErrStateNotFound
	}

	m, ok := members[userID]
	if ok {
		return m, nil
	}

	return nil, ErrStateNotFound
}

// RoleAdd adds a role to the current world state, or
// updates it if it already exists.
func (s *State) RoleAdd(guildID int64, role *Role) error {
	if s == nil {
		return ErrNilState
	}

	guild, err := s.Guild(guildID)
	if err != nil {
		return err
	}

	s.Lock()
	defer s.Unlock()

	for i, r := range guild.Roles {
		if r.ID == role.ID {
			guild.Roles[i] = role
			return nil
		}
	}

	guild.Roles = append(guild.Roles, role)
	return nil
}

// RoleRemove removes a role from current world state by ID.
func (s *State) RoleRemove(guildID, roleID int64) error {
	if s == nil {
		return ErrNilState
	}

	guild, err := s.Guild(guildID)
	if err != nil {
		return err
	}

	s.Lock()
	defer s.Unlock()

	for i, r := range guild.Roles {
		if r.ID == roleID {
			guild.Roles = append(guild.Roles[:i], guild.Roles[i+1:]...)
			return nil
		}
	}

	return ErrStateNotFound
}

// Role gets a role by ID from a guild.
func (s *State) Role(guildID, roleID int64) (*Role, error) {
	if s == nil {
		return nil, ErrNilState
	}

	guild, err := s.Guild(guildID)
	if err != nil {
		return nil, err
	}

	s.RLock()
	defer s.RUnlock()

	for _, r := range guild.Roles {
		if r.ID == roleID {
			return r, nil
		}
	}

	return nil, ErrStateNotFound
}

// ChannelAdd adds a channel to the current world state, or
// updates it if it already exists.
// Channels may exist either as PrivateChannels or inside
// a guild.
func (s *State) ChannelAdd(channel *Channel) error {
	if s == nil {
		return ErrNilState
	}

	s.Lock()
	defer s.Unlock()

	// If the channel exists, replace it
	if c, ok := s.channelMap[channel.ID]; ok {
		if channel.Messages == nil {
			channel.Messages = c.Messages
		}
		if channel.PermissionOverwrites == nil {
			channel.PermissionOverwrites = c.PermissionOverwrites
		}

		*c = *channel
		return nil
	}

	if channel.Type == ChannelTypeDM || channel.Type == ChannelTypeGroupDM {
		s.PrivateChannels = append(s.PrivateChannels, channel)
	} else {
		guild, ok := s.guildMap[channel.GuildID]
		if !ok {
			return ErrStateNotFound
		}

		guild.Channels = append(guild.Channels, channel)
	}

	s.channelMap[channel.ID] = channel

	return nil
}

// ChannelRemove removes a channel from current world state.
func (s *State) ChannelRemove(channel *Channel) error {
	if s == nil {
		return ErrNilState
	}

	_, err := s.Channel(channel.ID)
	if err != nil {
		return err
	}

	if channel.Type == ChannelTypeDM || channel.Type == ChannelTypeGroupDM {
		s.Lock()
		defer s.Unlock()

		for i, c := range s.PrivateChannels {
			if c.ID == channel.ID {
				s.PrivateChannels = append(s.PrivateChannels[:i], s.PrivateChannels[i+1:]...)
				break
			}
		}
	} else {
		guild, err := s.Guild(channel.GuildID)
		if err != nil {
			return err
		}

		s.Lock()
		defer s.Unlock()

		for i, c := range guild.Channels {
			if c.ID == channel.ID {
				guild.Channels = append(guild.Channels[:i], guild.Channels[i+1:]...)
				break
			}
		}
	}

	delete(s.channelMap, channel.ID)

	return nil
}

// GuildChannel gets a channel by ID from a guild.
// This method is Deprecated, use Channel(channelID)
func (s *State) GuildChannel(guildID, channelID int64) (*Channel, error) {
	return s.Channel(channelID)
}

// PrivateChannel gets a private channel by ID.
// This method is Deprecated, use Channel(channelID)
func (s *State) PrivateChannel(channelID int64) (*Channel, error) {
	return s.Channel(channelID)
}

<<<<<<< HEAD
// Channel gets a channel by ID, it will look in all guilds an private channels.
func (s *State) Channel(channelID int64) (*Channel, error) {
=======
// Channel gets a channel by ID, it will look in all guilds and private channels.
func (s *State) Channel(channelID string) (*Channel, error) {
>>>>>>> 0840d4bc
	if s == nil {
		return nil, ErrNilState
	}

	s.RLock()
	defer s.RUnlock()

	if c, ok := s.channelMap[channelID]; ok {
		return c, nil
	}

	return nil, ErrStateNotFound
}

// Emoji returns an emoji for a guild and emoji id.
func (s *State) Emoji(guildID, emojiID int64) (*Emoji, error) {
	if s == nil {
		return nil, ErrNilState
	}

	guild, err := s.Guild(guildID)
	if err != nil {
		return nil, err
	}

	s.RLock()
	defer s.RUnlock()

	for _, e := range guild.Emojis {
		if e.ID == emojiID {
			return e, nil
		}
	}

	return nil, ErrStateNotFound
}

// EmojiAdd adds an emoji to the current world state.
func (s *State) EmojiAdd(guildID int64, emoji *Emoji) error {
	if s == nil {
		return ErrNilState
	}

	guild, err := s.Guild(guildID)
	if err != nil {
		return err
	}

	s.Lock()
	defer s.Unlock()

	for i, e := range guild.Emojis {
		if e.ID == emoji.ID {
			guild.Emojis[i] = emoji
			return nil
		}
	}

	guild.Emojis = append(guild.Emojis, emoji)
	return nil
}

// EmojisAdd adds multiple emojis to the world state.
func (s *State) EmojisAdd(guildID int64, emojis []*Emoji) error {
	for _, e := range emojis {
		if err := s.EmojiAdd(guildID, e); err != nil {
			return err
		}
	}
	return nil
}

// MessageAdd adds a message to the current world state, or updates it if it exists.
// If the channel cannot be found, the message is discarded.
// Messages are kept in state up to s.MaxMessageCount per channel.
func (s *State) MessageAdd(message *Message) error {
	if s == nil {
		return ErrNilState
	}

	c, err := s.Channel(message.ChannelID)
	if err != nil {
		return err
	}

	s.Lock()
	defer s.Unlock()

	// If the message exists, merge in the new message contents.
	for _, m := range c.Messages {
		if m.ID == message.ID {
			if message.Content != "" {
				m.Content = message.Content
			}
			if message.EditedTimestamp != "" {
				m.EditedTimestamp = message.EditedTimestamp
			}
			if message.Mentions != nil {
				m.Mentions = message.Mentions
			}
			if message.Embeds != nil {
				m.Embeds = message.Embeds
			}
			if message.Attachments != nil {
				m.Attachments = message.Attachments
			}
			if message.Timestamp != "" {
				m.Timestamp = message.Timestamp
			}
			if message.Author != nil {
				m.Author = message.Author
			}

			return nil
		}
	}

	c.Messages = append(c.Messages, message)

	if len(c.Messages) > s.MaxMessageCount {
		c.Messages = c.Messages[len(c.Messages)-s.MaxMessageCount:]
	}
	return nil
}

// MessageRemove removes a message from the world state.
func (s *State) MessageRemove(message *Message) error {
	if s == nil {
		return ErrNilState
	}

	return s.messageRemoveByID(message.ChannelID, message.ID)
}

// messageRemoveByID removes a message by channelID and messageID from the world state.
func (s *State) messageRemoveByID(channelID, messageID int64) error {
	c, err := s.Channel(channelID)
	if err != nil {
		return err
	}

	s.Lock()
	defer s.Unlock()

	for i, m := range c.Messages {
		if m.ID == messageID {
			c.Messages = append(c.Messages[:i], c.Messages[i+1:]...)
			return nil
		}
	}

	return ErrStateNotFound
}

func (s *State) voiceStateUpdate(update *VoiceStateUpdate) error {
	guild, err := s.Guild(update.GuildID)
	if err != nil {
		return err
	}

	s.Lock()
	defer s.Unlock()

	// Handle Leaving Channel
	if update.ChannelID == 0 {
		for i, state := range guild.VoiceStates {
			if state.UserID == update.UserID {
				guild.VoiceStates = append(guild.VoiceStates[:i], guild.VoiceStates[i+1:]...)
				return nil
			}
		}
	} else {
		for i, state := range guild.VoiceStates {
			if state.UserID == update.UserID {
				guild.VoiceStates[i] = update.VoiceState
				return nil
			}
		}

		guild.VoiceStates = append(guild.VoiceStates, update.VoiceState)
	}

	return nil
}

// Message gets a message by channel and message ID.
func (s *State) Message(channelID, messageID int64) (*Message, error) {
	if s == nil {
		return nil, ErrNilState
	}

	c, err := s.Channel(channelID)
	if err != nil {
		return nil, err
	}

	s.RLock()
	defer s.RUnlock()

	for _, m := range c.Messages {
		if m.ID == messageID {
			return m, nil
		}
	}

	return nil, ErrStateNotFound
}

// OnReady takes a Ready event and updates all internal state.
func (s *State) onReady(se *Session, r *Ready) (err error) {
	if s == nil {
		return ErrNilState
	}

	s.Lock()
	defer s.Unlock()

	// We must track at least the current user for Voice, even
	// if state is disabled, store the bare essentials.
	if !se.StateEnabled {
		ready := Ready{
			Version:   r.Version,
			SessionID: r.SessionID,
			User:      r.User,
		}

		s.Ready = ready

		return nil
	}

	s.Ready = *r

	for _, g := range s.Guilds {
		s.guildMap[g.ID] = g
		s.createMemberMap(g)

		for _, c := range g.Channels {
			s.channelMap[c.ID] = c
		}
	}

	for _, c := range s.PrivateChannels {
		s.channelMap[c.ID] = c
	}

	return nil
}

// OnInterface handles all events related to states.
func (s *State) OnInterface(se *Session, i interface{}) (err error) {
	if s == nil {
		return ErrNilState
	}

	r, ok := i.(*Ready)
	if ok {
		return s.onReady(se, r)
	}

	if !se.StateEnabled {
		return nil
	}

	switch t := i.(type) {
	case *GuildCreate:
		err = s.GuildAdd(t.Guild)
	case *GuildUpdate:
		err = s.GuildAdd(t.Guild)
	case *GuildDelete:
		err = s.GuildRemove(t.Guild)
	case *GuildMemberAdd:
		if s.TrackMembers {
			err = s.MemberAdd(t.Member)
		}
	case *GuildMemberUpdate:
		if s.TrackMembers {
			err = s.MemberAdd(t.Member)
		}
	case *GuildMemberRemove:
		if s.TrackMembers {
			err = s.MemberRemove(t.Member)
		}
	case *GuildMembersChunk:
		if s.TrackMembers {
			for i := range t.Members {
				t.Members[i].GuildID = t.GuildID
				err = s.MemberAdd(t.Members[i])
			}
		}
	case *GuildRoleCreate:
		if s.TrackRoles {
			err = s.RoleAdd(t.GuildID, t.Role)
		}
	case *GuildRoleUpdate:
		if s.TrackRoles {
			err = s.RoleAdd(t.GuildID, t.Role)
		}
	case *GuildRoleDelete:
		if s.TrackRoles {
			err = s.RoleRemove(t.GuildID, t.RoleID)
		}
	case *GuildEmojisUpdate:
		if s.TrackEmojis {
			err = s.EmojisAdd(t.GuildID, t.Emojis)
		}
	case *ChannelCreate:
		if s.TrackChannels {
			err = s.ChannelAdd(t.Channel)
		}
	case *ChannelUpdate:
		if s.TrackChannels {
			err = s.ChannelAdd(t.Channel)
		}
	case *ChannelDelete:
		if s.TrackChannels {
			err = s.ChannelRemove(t.Channel)
		}
	case *MessageCreate:
		if s.MaxMessageCount != 0 {
			err = s.MessageAdd(t.Message)
		}
	case *MessageUpdate:
		if s.MaxMessageCount != 0 {
			err = s.MessageAdd(t.Message)
		}
	case *MessageDelete:
		if s.MaxMessageCount != 0 {
			err = s.MessageRemove(t.Message)
		}
	case *MessageDeleteBulk:
		if s.MaxMessageCount != 0 {
			for _, mID := range t.Messages {
				s.messageRemoveByID(t.ChannelID, mID)
			}
		}
	case *VoiceStateUpdate:
		if s.TrackVoice {
			err = s.voiceStateUpdate(t)
		}
	case *PresenceUpdate:
		if s.TrackPresences {
			s.PresenceAdd(t.GuildID, &t.Presence)
		}
		if s.TrackMembers {
			if t.Status == StatusOffline {
				return
			}

			var m *Member
			m, err = s.Member(t.GuildID, t.User.ID)

			if err != nil {
				// Member not found; this is a user coming online
				m = &Member{
					GuildID: t.GuildID,
					Nick:    t.Nick,
					User:    t.User,
					Roles:   t.Roles,
				}

			} else {

				if t.Nick != "" {
					m.Nick = t.Nick
				}

				if t.User.Username != "" {
					m.User.Username = t.User.Username
				}

				// PresenceUpdates always contain a list of roles, so there's no need to check for an empty list here
				m.Roles = t.Roles

			}

			err = s.MemberAdd(m)
		}

	}

	return
}

// UserChannelPermissions returns the permission of a user in a channel.
// userID    : The ID of the user to calculate permissions for.
// channelID : The ID of the channel to calculate permission for.
func (s *State) UserChannelPermissions(userID, channelID int64) (apermissions int, err error) {
	if s == nil {
		return 0, ErrNilState
	}

	channel, err := s.Channel(channelID)
	if err != nil {
		return
	}

	guild, err := s.Guild(channel.GuildID)
	if err != nil {
		return
	}

	if userID == guild.OwnerID {
		apermissions = PermissionAll
		return
	}

	member, err := s.Member(guild.ID, userID)
	if err != nil {
		return
	}

	return memberPermissions(guild, channel, member), nil
}

// UserColor returns the color of a user in a channel.
// While colors are defined at a Guild level, determining for a channel is more useful in message handlers.
// 0 is returned in cases of error, which is the color of @everyone.
// userID    : The ID of the user to calculate the color for.
// channelID   : The ID of the channel to calculate the color for.
func (s *State) UserColor(userID, channelID int64) int {
	if s == nil {
		return 0
	}

	channel, err := s.Channel(channelID)
	if err != nil {
		return 0
	}

	guild, err := s.Guild(channel.GuildID)
	if err != nil {
		return 0
	}

	member, err := s.Member(guild.ID, userID)
	if err != nil {
		return 0
	}

	roles := Roles(guild.Roles)
	sort.Sort(roles)

	for _, role := range roles {
		for _, roleID := range member.Roles {
			if role.ID == roleID {
				if role.Color != 0 {
					return role.Color
				}
			}
		}
	}

	return 0
}<|MERGE_RESOLUTION|>--- conflicted
+++ resolved
@@ -532,13 +532,8 @@
 	return s.Channel(channelID)
 }
 
-<<<<<<< HEAD
-// Channel gets a channel by ID, it will look in all guilds an private channels.
+// Channel gets a channel by ID, it will look in all guilds and private channels.
 func (s *State) Channel(channelID int64) (*Channel, error) {
-=======
-// Channel gets a channel by ID, it will look in all guilds and private channels.
-func (s *State) Channel(channelID string) (*Channel, error) {
->>>>>>> 0840d4bc
 	if s == nil {
 		return nil, ErrNilState
 	}
