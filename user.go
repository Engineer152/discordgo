package discordgo

<<<<<<< HEAD
import "strings"
=======
import (
	"fmt"
	"strings"
)
>>>>>>> 7bb0965a

// A User stores all data for an individual Discord user.
type User struct {
	ID            string `json:"id"`
	Email         string `json:"email"`
	Username      string `json:"username"`
	Avatar        string `json:"avatar"`
	Discriminator string `json:"discriminator"`
	Token         string `json:"token"`
	Verified      bool   `json:"verified"`
	MFAEnabled    bool   `json:"mfa_enabled"`
	Bot           bool   `json:"bot"`
}

// String returns a unique identifier of the form username#discriminator
func (u *User) String() string {
	return u.Username + "#" + u.Discriminator
}

// Mention return a string which mentions the user
func (u *User) Mention() string {
<<<<<<< HEAD
	return "<@" + u.ID + ">"
=======
	return fmt.Sprintf("<@%s>", u.ID)
>>>>>>> 7bb0965a
}

// AvatarURL returns a URL to the user's avatar.
//		size:     The size of the user's avatar as a power of two
func (u *User) AvatarURL(size string) string {
	var URL string
	if strings.HasPrefix(u.Avatar, "a_") {
		URL = EndpointUserAvatarAnimated(u.ID, u.Avatar)
	} else {
		URL = EndpointUserAvatar(u.ID, u.Avatar)
	}

	return URL + "?size=" + size
}<|MERGE_RESOLUTION|>--- conflicted
+++ resolved
@@ -1,13 +1,6 @@
 package discordgo
 
-<<<<<<< HEAD
 import "strings"
-=======
-import (
-	"fmt"
-	"strings"
-)
->>>>>>> 7bb0965a
 
 // A User stores all data for an individual Discord user.
 type User struct {
@@ -29,11 +22,20 @@
 
 // Mention return a string which mentions the user
 func (u *User) Mention() string {
-<<<<<<< HEAD
 	return "<@" + u.ID + ">"
-=======
-	return fmt.Sprintf("<@%s>", u.ID)
->>>>>>> 7bb0965a
+}
+
+// AvatarURL returns a URL to the user's avatar.
+//		size:     The size of the user's avatar as a power of two
+func (u *User) AvatarURL(size string) string {
+	var URL string
+	if strings.HasPrefix(u.Avatar, "a_") {
+		URL = EndpointUserAvatarAnimated(u.ID, u.Avatar)
+	} else {
+		URL = EndpointUserAvatar(u.ID, u.Avatar)
+	}
+
+	return URL + "?size=" + size
 }
 
 // AvatarURL returns a URL to the user's avatar.
