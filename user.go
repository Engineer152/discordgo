package discordgo

import (
	"fmt"
	"strings"
)

// A User stores all data for an individual Discord user.
type User struct {
<<<<<<< HEAD
	ID            int64  `json:"id,string"`
	Email         string `json:"email"`
	Username      string `json:"username"`
	Avatar        string `json:"avatar"`
=======
	// The ID of the user.
	ID string `json:"id"`

	// The email of the user. This is only present when
	// the application possesses the email scope for the user.
	Email string `json:"email"`

	// The user's username.
	Username string `json:"username"`

	// The hash of the user's avatar. Use Session.UserAvatar
	// to retrieve the avatar itself.
	Avatar string `json:"avatar"`

	// The discriminator of the user (4 numbers after name).
>>>>>>> 0840d4bc
	Discriminator string `json:"discriminator"`

	// The token of the user. This is only present for
	// the user represented by the current session.
	Token string `json:"token"`

	// Whether the user's email is verified.
	Verified bool `json:"verified"`

	// Whether the user has multi-factor authentication enabled.
	MFAEnabled bool `json:"mfa_enabled"`

	// Whether the user is a bot.
	Bot bool `json:"bot"`
}

// String returns a unique identifier of the form username#discriminator
func (u *User) String() string {
	return fmt.Sprintf("%s#%s", u.Username, u.Discriminator)
}

// Mention return a string which mentions the user
func (u *User) Mention() string {
	return fmt.Sprintf("<@%d>", u.ID)
}

// AvatarURL returns a URL to the user's avatar.
//    size:    The size of the user's avatar as a power of two
//             if size is an empty string, no size parameter will
//             be added to the URL.
func (u *User) AvatarURL(size string) string {
	var URL string
	if u.Avatar == "" {
		URL = EndpointDefaultUserAvatar(u.Discriminator)
	} else if strings.HasPrefix(u.Avatar, "a_") {
		URL = EndpointUserAvatarAnimated(u.ID, u.Avatar)
	} else {
		URL = EndpointUserAvatar(u.ID, u.Avatar)
	}

	if size != "" {
		return URL + "?size=" + size
	}
	return URL
}<|MERGE_RESOLUTION|>--- conflicted
+++ resolved
@@ -7,14 +7,8 @@
 
 // A User stores all data for an individual Discord user.
 type User struct {
-<<<<<<< HEAD
-	ID            int64  `json:"id,string"`
-	Email         string `json:"email"`
-	Username      string `json:"username"`
-	Avatar        string `json:"avatar"`
-=======
 	// The ID of the user.
-	ID string `json:"id"`
+	ID int64 `json:"id,string"`
 
 	// The email of the user. This is only present when
 	// the application possesses the email scope for the user.
@@ -28,7 +22,6 @@
 	Avatar string `json:"avatar"`
 
 	// The discriminator of the user (4 numbers after name).
->>>>>>> 0840d4bc
 	Discriminator string `json:"discriminator"`
 
 	// The token of the user. This is only present for
