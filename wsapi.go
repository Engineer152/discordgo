--- conflicted
+++ resolved
@@ -50,33 +50,7 @@
 		case code := <-w.sendCloseQueue:
 			w.sendClose(code)
 		}
-<<<<<<< HEAD
-	}
-=======
-		s.Lock()
-		s.DataReady = true
-		s.Unlock()
-
-		select {
-		case <-ticker.C:
-			// continue loop and send heartbeat
-		case <-listening:
-			return
-		}
-	}
-}
-
-// UpdateStatusData ia provided to UpdateStatusComplex()
-type UpdateStatusData struct {
-	IdleSince *int   `json:"since"`
-	Game      *Game  `json:"game"`
-	AFK       bool   `json:"afk"`
-	Status    string `json:"status"`
-}
-
-type updateStatusOp struct {
-	Op   int              `json:"op"`
-	Data UpdateStatusData `json:"d"`
+	}
 }
 
 func newUpdateStatusData(idle int, gameType GameType, game, url string) *UpdateStatusData {
@@ -152,7 +126,6 @@
 type requestGuildMembersOp struct {
 	Op   int                     `json:"op"`
 	Data requestGuildMembersData `json:"d"`
->>>>>>> 7f8369a4
 }
 
 func (w *wsWriter) writeJson(data interface{}) error {
@@ -193,49 +166,50 @@
 	}
 }
 
-<<<<<<< HEAD
 func (w *wsWriter) QueueClose(code ws.StatusCode) {
 	select {
 	case <-time.After(time.Second * 10):
 	case <-w.closer:
 	case w.sendCloseQueue <- code:
-=======
-// onVoiceServerUpdate handles the Voice Server Update data websocket event.
-//
-// This is also fired if the Guild's voice region changes while connected
-// to a voice channel.  In that case, need to re-establish connection to
-// the new region endpoint.
-func (s *Session) onVoiceServerUpdate(st *VoiceServerUpdate) {
-
-	s.log(LogInformational, "called")
-
-	s.RLock()
-	voice, exists := s.VoiceConnections[st.GuildID]
-	s.RUnlock()
-
-	// If no VoiceConnection exists, just skip this
-	if !exists {
-		return
-	}
-
-	// If currently connected to voice ws/udp, then disconnect.
-	// Has no effect if not connected.
-	voice.Close()
-
-	// Store values for later use
-	voice.Lock()
-	voice.token = st.Token
-	voice.endpoint = st.Endpoint
-	voice.GuildID = st.GuildID
-	voice.Unlock()
-
-	// Open a connection to the voice server
-	err := voice.open()
-	if err != nil {
-		s.log(LogError, "onVoiceServerUpdate voice.open, %s", err)
->>>>>>> 7f8369a4
-	}
-}
+	}
+}
+
+// // onVoiceServerUpdate handles the Voice Server Update data websocket event.
+// //
+// // This is also fired if the Guild's voice region changes while connected
+// // to a voice channel.  In that case, need to re-establish connection to
+// // the new region endpoint.
+// func (s *Session) onVoiceServerUpdate(st *VoiceServerUpdate) {
+
+// 	s.log(LogInformational, "called")
+
+// 	s.RLock()
+// 	voice, exists := s.VoiceConnections[st.GuildID]
+// 	s.RUnlock()
+
+// 	// If no VoiceConnection exists, just skip this
+// 	if !exists {
+// 		return
+// 	}
+
+// 	// If currently connected to voice ws/udp, then disconnect.
+// 	// Has no effect if not connected.
+// 	voice.Close()
+
+// 	// Store values for later use
+// 	voice.Lock()
+// 	voice.token = st.Token
+// 	voice.endpoint = st.Endpoint
+// 	voice.GuildID = st.GuildID
+// 	voice.Unlock()
+
+// 	// Open a connection to the voice server
+// 	err := voice.open()
+// 	if err != nil {
+// 		s.log(LogError, "onVoiceServerUpdate voice.open, %s", err)
+// >>>>>>> develop
+// 	}
+// }
 
 type wsHeartBeater struct {
 	sync.Mutex
@@ -249,46 +223,10 @@
 	onNoAck func()
 }
 
-<<<<<<< HEAD
 func (wh *wsHeartBeater) ReceivedAck() {
 	wh.Lock()
 	wh.receivedAck = true
 	wh.Unlock()
-=======
-// identify sends the identify packet to the gateway
-func (s *Session) identify() error {
-
-	properties := identifyProperties{runtime.GOOS,
-		"Discordgo v" + VERSION,
-		"",
-		"",
-		"",
-	}
-
-	data := identifyData{s.Token,
-		properties,
-		250,
-		s.Compress,
-		nil,
-	}
-
-	if s.ShardCount > 1 {
-
-		if s.ShardID >= s.ShardCount {
-			return ErrWSShardBounds
-		}
-
-		data.Shard = &[2]int{s.ShardID, s.ShardCount}
-	}
-
-	op := identifyOp{2, data}
-
-	s.wsMutex.Lock()
-	err := s.wsConn.WriteJSON(op)
-	s.wsMutex.Unlock()
-
-	return err
->>>>>>> 7f8369a4
 }
 
 func (wh *wsHeartBeater) UpdateSequence(seq int64) {
