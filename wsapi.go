// Discordgo - Discord bindings for Go
// Available at https://github.com/bwmarrin/discordgo

// Copyright 2015-2016 Bruce Marriner <bruce@sqls.net>.  All rights reserved.
// Use of this source code is governed by a BSD-style
// license that can be found in the LICENSE file.

// This file contains low level functions for interacting with the Discord
// data websocket interface.

package discordgo

import (
	"bytes"
	"compress/zlib"
	"encoding/json"
	"errors"
	"fmt"
	"io"
	"net/http"
	"runtime"
	"sync/atomic"
	"time"

	"github.com/gorilla/websocket"
)

// ErrWSAlreadyOpen is thrown when you attempt to open
// a websocket that already is open.
var ErrWSAlreadyOpen = errors.New("web socket already opened")

// ErrWSNotFound is thrown when you attempt to use a websocket
// that doesn't exist
var ErrWSNotFound = errors.New("no websocket connection exists")

// ErrWSShardBounds is thrown when you try to use a shard ID that is
// less than the total shard count
var ErrWSShardBounds = errors.New("ShardID must be less than ShardCount")

type resumePacket struct {
	Op   int `json:"op"`
	Data struct {
		Token     string `json:"token"`
		SessionID string `json:"session_id"`
		Sequence  int64  `json:"seq"`
	} `json:"d"`
}

// Open creates a websocket connection to Discord.
// See: https://discordapp.com/developers/docs/topics/gateway#connecting
func (s *Session) Open() error {
	s.log(LogInformational, "called")

	var err error

	// Prevent Open or other major Session functions from
	// being called while Open is still running.
	s.Lock()
	defer s.Unlock()

	// If the websock is already open, bail out here.
	if s.wsConn != nil {
		return ErrWSAlreadyOpen
	}

	// Get the gateway to use for the Websocket connection
	if s.gateway == "" {
		s.gateway, err = s.Gateway()
		if err != nil {
			return err
		}

		// Add the version and encoding to the URL
		s.gateway = s.gateway + "?v=" + APIVersion + "&encoding=json"
	}

	// Connect to the Gateway
	s.log(LogInformational, "connecting to gateway %s", s.gateway)
	header := http.Header{}
	header.Add("accept-encoding", "zlib")
	s.wsConn, _, err = websocket.DefaultDialer.Dial(s.gateway, header)
	if err != nil {
		s.log(LogWarning, "error connecting to gateway %s, %s", s.gateway, err)
		s.gateway = "" // clear cached gateway
		s.wsConn = nil // Just to be safe.
		return err
	}

	s.wsConn.SetCloseHandler(func(code int, text string) error {
		return nil
	})

	defer func() {
		// because of this, all code below must set err to the error
		// when exiting with an error :)  Maybe someone has a better
		// way :)
		if err != nil {
			s.wsConn.Close()
			s.wsConn = nil
		}
	}()

	// The first response from Discord should be an Op 10 (Hello) Packet.
	// When processed by onEvent the heartbeat goroutine will be started.
	mt, m, err := s.wsConn.ReadMessage()
	if err != nil {
		return err
	}
	e, err := s.onEvent(mt, m)
	if err != nil {
		return err
	}
	if e.Operation != 10 {
		err = fmt.Errorf("expecting Op 10, got Op %d instead", e.Operation)
		return err
	}
	s.log(LogInformational, "Op 10 Hello Packet received from Discord")
	s.LastHeartbeatAck = time.Now().UTC()
	var h helloOp
	if err = json.Unmarshal(e.RawData, &h); err != nil {
		err = fmt.Errorf("error unmarshalling helloOp, %s", err)
		return err
	}

	// Now we send either an Op 2 Identity if this is a brand new
	// connection or Op 6 Resume if we are resuming an existing connection.
	sequence := atomic.LoadInt64(s.sequence)
	if s.sessionID == "" && sequence == 0 {

		// Send Op 2 Identity Packet
		err = s.identify()
		if err != nil {
			err = fmt.Errorf("error sending identify packet to gateway, %s, %s", s.gateway, err)
			return err
		}

	} else {

		// Send Op 6 Resume Packet
		p := resumePacket{}
		p.Op = 6
		p.Data.Token = s.Token
		p.Data.SessionID = s.sessionID
		p.Data.Sequence = sequence

		s.log(LogInformational, "sending resume packet to gateway")
		s.wsMutex.Lock()
		err = s.wsConn.WriteJSON(p)
		s.wsMutex.Unlock()
		if err != nil {
			err = fmt.Errorf("error sending gateway resume packet, %s, %s", s.gateway, err)
			return err
		}

	}

	// A basic state is a hard requirement for Voice.
	// We create it here so the below READY/RESUMED packet can populate
	// the state :)
	// XXX: Move to New() func?
	if s.State == nil {
		state := NewState()
		state.TrackChannels = false
		state.TrackEmojis = false
		state.TrackMembers = false
		state.TrackRoles = false
		state.TrackVoice = false
		s.State = state
	}

	// Now Discord should send us a READY or RESUMED packet.
	mt, m, err = s.wsConn.ReadMessage()
	if err != nil {
		return err
	}
	e, err = s.onEvent(mt, m)
	if err != nil {
		return err
	}
	if e.Type != `READY` && e.Type != `RESUMED` {
		// This is not fatal, but it does not follow their API documentation.
		s.log(LogWarning, "Expected READY/RESUMED, instead got:\n%#v\n", e)
	}
	s.log(LogInformational, "First Packet:\n%#v\n", e)

	s.log(LogInformational, "We are now connected to Discord, emitting connect event")
	s.handleEvent(connectEventType, &Connect{})

	// A VoiceConnections map is a hard requirement for Voice.
	// XXX: can this be moved to when opening a voice connection?
	if s.VoiceConnections == nil {
		s.log(LogInformational, "creating new VoiceConnections map")
		s.VoiceConnections = make(map[string]*VoiceConnection)
	}

	// Create listening chan outside of listen, as it needs to happen inside the
	// mutex lock and needs to exist before calling heartbeat and listen
	// go rountines.
	s.listening = make(chan interface{})

	// Start sending heartbeats and reading messages from Discord.
	go s.heartbeat(s.wsConn, s.listening, h.HeartbeatInterval)
	go s.listen(s.wsConn, s.listening)

	s.log(LogInformational, "exiting")
	return nil
}

// listen polls the websocket connection for events, it will stop when the
// listening channel is closed, or an error occurs.
func (s *Session) listen(wsConn *websocket.Conn, listening <-chan interface{}) {

	s.log(LogInformational, "called")

	for {

		messageType, message, err := wsConn.ReadMessage()

		if err != nil {

			// Detect if we have been closed manually. If a Close() has already
			// happened, the websocket we are listening on will be different to
			// the current session.
			s.RLock()
			sameConnection := s.wsConn == wsConn
			s.RUnlock()

			if sameConnection {

				s.log(LogWarning, "error reading from gateway %s websocket, %s", s.gateway, err)
				// There has been an error reading, close the websocket so that
				// OnDisconnect event is emitted.
				err := s.Close()
				if err != nil {
					s.log(LogWarning, "error closing session connection, %s", err)
				}

				s.log(LogInformational, "calling reconnect() now")
				s.reconnect()
			}

			return
		}

		select {

		case <-listening:
			return

		default:
			s.onEvent(messageType, message)

		}
	}
}

type heartbeatOp struct {
	Op   int   `json:"op"`
	Data int64 `json:"d"`
}

type helloOp struct {
	HeartbeatInterval time.Duration `json:"heartbeat_interval"`
}

// FailedHeartbeatAcks is the Number of heartbeat intervals to wait until forcing a connection restart.
const FailedHeartbeatAcks time.Duration = 5 * time.Millisecond

// HeartbeatLatency returns the latency between heartbeat acknowledgement and heartbeat send.
func (s *Session) HeartbeatLatency() time.Duration {

	return s.LastHeartbeatAck.Sub(s.LastHeartbeatSent)

}

// heartbeat sends regular heartbeats to Discord so it knows the client
// is still connected.  If you do not send these heartbeats Discord will
// disconnect the websocket connection after a few seconds.
func (s *Session) heartbeat(wsConn *websocket.Conn, listening <-chan interface{}, heartbeatIntervalMsec time.Duration) {

	s.log(LogInformational, "called")

	if listening == nil || wsConn == nil {
		return
	}

	var err error
	ticker := time.NewTicker(heartbeatIntervalMsec * time.Millisecond)
	defer ticker.Stop()

	for {
		s.RLock()
		last := s.LastHeartbeatAck
		s.RUnlock()
		sequence := atomic.LoadInt64(s.sequence)
		s.log(LogDebug, "sending gateway websocket heartbeat seq %d", sequence)
		s.wsMutex.Lock()
		s.LastHeartbeatSent = time.Now().UTC()
		err = wsConn.WriteJSON(heartbeatOp{1, sequence})
		s.wsMutex.Unlock()
		if err != nil || time.Now().UTC().Sub(last) > (heartbeatIntervalMsec*FailedHeartbeatAcks) {
			if err != nil {
				s.log(LogError, "error sending heartbeat to gateway %s, %s", s.gateway, err)
			} else {
				s.log(LogError, "haven't gotten a heartbeat ACK in %v, triggering a reconnection", time.Now().UTC().Sub(last))
			}
			s.Close()
			s.reconnect()
			return
		}
		s.Lock()
		s.DataReady = true
		s.Unlock()

		select {
		case <-ticker.C:
			// continue loop and send heartbeat
		case <-listening:
			return
		}
	}
}

// UpdateStatusData ia provided to UpdateStatusComplex()
type UpdateStatusData struct {
	IdleSince *int   `json:"since"`
	Game      *Game  `json:"game"`
	AFK       bool   `json:"afk"`
	Status    string `json:"status"`
}

type updateStatusOp struct {
	Op   int              `json:"op"`
	Data UpdateStatusData `json:"d"`
}

func newUpdateStatusData(idle int, gameType GameType, game, url string) *UpdateStatusData {
	usd := &UpdateStatusData{
		Status: "online",
	}

	if idle > 0 {
		usd.IdleSince = &idle
	}

	if game != "" {
		usd.Game = &Game{
			Name: game,
			Type: gameType,
			URL:  url,
		}
	}

	return usd
}

// UpdateStatus is used to update the user's status.
// If idle>0 then set status to idle.
// If game!="" then set game.
// if otherwise, set status to active, and no game.
func (s *Session) UpdateStatus(idle int, game string) (err error) {
	return s.UpdateStatusComplex(*newUpdateStatusData(idle, GameTypeGame, game, ""))
}

// UpdateStreamingStatus is used to update the user's streaming status.
// If idle>0 then set status to idle.
// If game!="" then set game.
// If game!="" and url!="" then set the status type to streaming with the URL set.
// if otherwise, set status to active, and no game.
func (s *Session) UpdateStreamingStatus(idle int, game string, url string) (err error) {
	gameType := GameTypeGame
	if url != "" {
		gameType = GameTypeStreaming
	}
	return s.UpdateStatusComplex(*newUpdateStatusData(idle, gameType, game, url))
}

// UpdateListeningStatus is used to set the user to "Listening to..."
// If game!="" then set to what user is listening to
// Else, set user to active and no game.
func (s *Session) UpdateListeningStatus(game string) (err error) {
	return s.UpdateStatusComplex(*newUpdateStatusData(0, GameTypeListening, game, ""))
}

// UpdateStatusComplex allows for sending the raw status update data untouched by discordgo.
func (s *Session) UpdateStatusComplex(usd UpdateStatusData) (err error) {

	s.RLock()
	defer s.RUnlock()
	if s.wsConn == nil {
		return ErrWSNotFound
	}

	s.wsMutex.Lock()
	err = s.wsConn.WriteJSON(updateStatusOp{3, usd})
	s.wsMutex.Unlock()

	return
}

type requestGuildMembersData struct {
<<<<<<< HEAD
=======
	GuildID  string   `json:"guild_id"`
>>>>>>> b317e27d
	GuildIDs []string `json:"guild_id"`
	Query    string   `json:"query"`
	Limit    int      `json:"limit"`
}

type requestGuildMembersOp struct {
	Op   int                     `json:"op"`
	Data requestGuildMembersData `json:"d"`
}

// RequestGuildMembers requests guild members from the gateway
// The gateway responds with GuildMembersChunk events
// guildID  : Single Guild ID to request members of
// query    : String that username starts with, leave empty to return all members
// limit    : Max number of items to return, or 0 to request all members matched
func (s *Session) RequestGuildMembers(guildID string, query string, limit int) (err error) {
	data := requestGuildMembersData{
<<<<<<< HEAD
		GuildIDs: []string{guildID},
		Query:   query,
		Limit:   limit,
	}
	err = s.requestGuildMember(data)
=======
		GuildID: guildID,
		Query:   query,
		Limit:   limit,
	}
	err = s.requestGuildMember(&data)
>>>>>>> b317e27d
	return err
}

// RequestGuildMembersBatch requests guild members from the gateway
// The gateway responds with GuildMembersChunk events
// guildID  : Slice of guild IDs to request members of
// query    : String that username starts with, leave empty to return all members
// limit    : Max number of items to return, or 0 to request all members matched
func (s *Session) RequestGuildMembersBatch(guildIDs []string, query string, limit int) (err error) {
	data := requestGuildMembersData{
		GuildIDs: guildIDs,
		Query:    query,
		Limit:    limit,
	}
<<<<<<< HEAD
	err = s.requestGuildMember(data)
	return err
}

func (s *Session) requestGuildMember(data requestGuildMembersData) (err error) {
=======
	err = s.requestGuildMember(&data)
	return err
}

func (s *Session) requestGuildMember(data *requestGuildMembersData) (err error) {
>>>>>>> b317e27d
	s.log(LogInformational, "called")

	s.RLock()
	defer s.RUnlock()
	if s.wsConn == nil {
		return ErrWSNotFound
	}

	s.wsMutex.Lock()
	err = s.wsConn.WriteJSON(requestGuildMembersOp{8, *data})
	s.wsMutex.Unlock()

	return err
}

// onEvent is the "event handler" for all messages received on the
// Discord Gateway API websocket connection.
//
// If you use the AddHandler() function to register a handler for a
// specific event this function will pass the event along to that handler.
//
// If you use the AddHandler() function to register a handler for the
// "OnEvent" event then all events will be passed to that handler.
func (s *Session) onEvent(messageType int, message []byte) (*Event, error) {

	var err error
	var reader io.Reader
	reader = bytes.NewBuffer(message)

	// If this is a compressed message, uncompress it.
	if messageType == websocket.BinaryMessage {

		z, err2 := zlib.NewReader(reader)
		if err2 != nil {
			s.log(LogError, "error uncompressing websocket message, %s", err)
			return nil, err2
		}

		defer func() {
			err3 := z.Close()
			if err3 != nil {
				s.log(LogWarning, "error closing zlib, %s", err)
			}
		}()

		reader = z
	}

	// Decode the event into an Event struct.
	var e *Event
	decoder := json.NewDecoder(reader)
	if err = decoder.Decode(&e); err != nil {
		s.log(LogError, "error decoding websocket message, %s", err)
		return e, err
	}

	s.log(LogDebug, "Op: %d, Seq: %d, Type: %s, Data: %s\n\n", e.Operation, e.Sequence, e.Type, string(e.RawData))

	// Ping request.
	// Must respond with a heartbeat packet within 5 seconds
	if e.Operation == 1 {
		s.log(LogInformational, "sending heartbeat in response to Op1")
		s.wsMutex.Lock()
		err = s.wsConn.WriteJSON(heartbeatOp{1, atomic.LoadInt64(s.sequence)})
		s.wsMutex.Unlock()
		if err != nil {
			s.log(LogError, "error sending heartbeat in response to Op1")
			return e, err
		}

		return e, nil
	}

	// Reconnect
	// Must immediately disconnect from gateway and reconnect to new gateway.
	if e.Operation == 7 {
		s.log(LogInformational, "Closing and reconnecting in response to Op7")
		s.Close()
		s.reconnect()
		return e, nil
	}

	// Invalid Session
	// Must respond with a Identify packet.
	if e.Operation == 9 {

		s.log(LogInformational, "sending identify packet to gateway in response to Op9")

		err = s.identify()
		if err != nil {
			s.log(LogWarning, "error sending gateway identify packet, %s, %s", s.gateway, err)
			return e, err
		}

		return e, nil
	}

	if e.Operation == 10 {
		// Op10 is handled by Open()
		return e, nil
	}

	if e.Operation == 11 {
		s.Lock()
		s.LastHeartbeatAck = time.Now().UTC()
		s.Unlock()
		s.log(LogDebug, "got heartbeat ACK")
		return e, nil
	}

	// Do not try to Dispatch a non-Dispatch Message
	if e.Operation != 0 {
		// But we probably should be doing something with them.
		// TEMP
		s.log(LogWarning, "unknown Op: %d, Seq: %d, Type: %s, Data: %s, message: %s", e.Operation, e.Sequence, e.Type, string(e.RawData), string(message))
		return e, nil
	}

	// Store the message sequence
	atomic.StoreInt64(s.sequence, e.Sequence)

	// Map event to registered event handlers and pass it along to any registered handlers.
	if eh, ok := registeredInterfaceProviders[e.Type]; ok {
		e.Struct = eh.New()

		// Attempt to unmarshal our event.
		if err = json.Unmarshal(e.RawData, e.Struct); err != nil {
			s.log(LogError, "error unmarshalling %s event, %s", e.Type, err)
		}

		// Send event to any registered event handlers for it's type.
		// Because the above doesn't cancel this, in case of an error
		// the struct could be partially populated or at default values.
		// However, most errors are due to a single field and I feel
		// it's better to pass along what we received than nothing at all.
		// TODO: Think about that decision :)
		// Either way, READY events must fire, even with errors.
		s.handleEvent(e.Type, e.Struct)
	} else {
		s.log(LogWarning, "unknown event: Op: %d, Seq: %d, Type: %s, Data: %s", e.Operation, e.Sequence, e.Type, string(e.RawData))
	}

	// For legacy reasons, we send the raw event also, this could be useful for handling unknown events.
	s.handleEvent(eventEventType, e)

	return e, nil
}

// ------------------------------------------------------------------------------------------------
// Code related to voice connections that initiate over the data websocket
// ------------------------------------------------------------------------------------------------

type voiceChannelJoinData struct {
	GuildID   *string `json:"guild_id"`
	ChannelID *string `json:"channel_id"`
	SelfMute  bool    `json:"self_mute"`
	SelfDeaf  bool    `json:"self_deaf"`
}

type voiceChannelJoinOp struct {
	Op   int                  `json:"op"`
	Data voiceChannelJoinData `json:"d"`
}

// ChannelVoiceJoin joins the session user to a voice channel.
//
//    gID     : Guild ID of the channel to join.
//    cID     : Channel ID of the channel to join.
//    mute    : If true, you will be set to muted upon joining.
//    deaf    : If true, you will be set to deafened upon joining.
func (s *Session) ChannelVoiceJoin(gID, cID string, mute, deaf bool) (voice *VoiceConnection, err error) {

	s.log(LogInformational, "called")

	s.RLock()
	voice, _ = s.VoiceConnections[gID]
	s.RUnlock()

	if voice == nil {
		voice = &VoiceConnection{}
		s.Lock()
		s.VoiceConnections[gID] = voice
		s.Unlock()
	}

	voice.Lock()
	voice.GuildID = gID
	voice.ChannelID = cID
	voice.deaf = deaf
	voice.mute = mute
	voice.session = s
	voice.Unlock()

	err = s.ChannelVoiceJoinManual(gID, cID, mute, deaf)
	if err != nil {
		return
	}

	// doesn't exactly work perfect yet.. TODO
	err = voice.waitUntilConnected()
	if err != nil {
		s.log(LogWarning, "error waiting for voice to connect, %s", err)
		voice.Close()
		return
	}

	return
}

// ChannelVoiceJoinManual initiates a voice session to a voice channel, but does not complete it.
//
// This should only be used when the VoiceServerUpdate will be intercepted and used elsewhere.
//
//    gID     : Guild ID of the channel to join.
//    cID     : Channel ID of the channel to join, leave empty to disconnect.
//    mute    : If true, you will be set to muted upon joining.
//    deaf    : If true, you will be set to deafened upon joining.
func (s *Session) ChannelVoiceJoinManual(gID, cID string, mute, deaf bool) (err error) {

	s.log(LogInformational, "called")

	var channelID *string
	if cID == "" {
		channelID = nil
	} else {
		channelID = &cID
	}

	// Send the request to Discord that we want to join the voice channel
	data := voiceChannelJoinOp{4, voiceChannelJoinData{&gID, channelID, mute, deaf}}
	s.wsMutex.Lock()
	err = s.wsConn.WriteJSON(data)
	s.wsMutex.Unlock()
	return
}

// onVoiceStateUpdate handles Voice State Update events on the data websocket.
func (s *Session) onVoiceStateUpdate(st *VoiceStateUpdate) {

	// If we don't have a connection for the channel, don't bother
	if st.ChannelID == "" {
		return
	}

	// Check if we have a voice connection to update
	s.RLock()
	voice, exists := s.VoiceConnections[st.GuildID]
	s.RUnlock()
	if !exists {
		return
	}

	// We only care about events that are about us.
	if s.State.User.ID != st.UserID {
		return
	}

	// Store the SessionID for later use.
	voice.Lock()
	voice.UserID = st.UserID
	voice.sessionID = st.SessionID
	voice.ChannelID = st.ChannelID
	voice.Unlock()
}

// onVoiceServerUpdate handles the Voice Server Update data websocket event.
//
// This is also fired if the Guild's voice region changes while connected
// to a voice channel.  In that case, need to re-establish connection to
// the new region endpoint.
func (s *Session) onVoiceServerUpdate(st *VoiceServerUpdate) {

	s.log(LogInformational, "called")

	s.RLock()
	voice, exists := s.VoiceConnections[st.GuildID]
	s.RUnlock()

	// If no VoiceConnection exists, just skip this
	if !exists {
		return
	}

	// If currently connected to voice ws/udp, then disconnect.
	// Has no effect if not connected.
	voice.Close()

	// Store values for later use
	voice.Lock()
	voice.token = st.Token
	voice.endpoint = st.Endpoint
	voice.GuildID = st.GuildID
	voice.Unlock()

	// Open a connection to the voice server
	err := voice.open()
	if err != nil {
		s.log(LogError, "onVoiceServerUpdate voice.open, %s", err)
	}
}

type identifyProperties struct {
	OS              string `json:"$os"`
	Browser         string `json:"$browser"`
	Device          string `json:"$device"`
	Referer         string `json:"$referer"`
	ReferringDomain string `json:"$referring_domain"`
}

type identifyData struct {
	Token          string             `json:"token"`
	Properties     identifyProperties `json:"properties"`
	LargeThreshold int                `json:"large_threshold"`
	Compress       bool               `json:"compress"`
	Shard          *[2]int            `json:"shard,omitempty"`
}

type identifyOp struct {
	Op   int          `json:"op"`
	Data identifyData `json:"d"`
}

// identify sends the identify packet to the gateway
func (s *Session) identify() error {

	properties := identifyProperties{runtime.GOOS,
		"Discordgo v" + VERSION,
		"",
		"",
		"",
	}

	data := identifyData{s.Token,
		properties,
		250,
		s.Compress,
		nil,
	}

	if s.ShardCount > 1 {

		if s.ShardID >= s.ShardCount {
			return ErrWSShardBounds
		}

		data.Shard = &[2]int{s.ShardID, s.ShardCount}
	}

	op := identifyOp{2, data}

	s.wsMutex.Lock()
	err := s.wsConn.WriteJSON(op)
	s.wsMutex.Unlock()

	return err
}

func (s *Session) reconnect() {

	s.log(LogInformational, "called")

	var err error

	if s.ShouldReconnectOnError {

		wait := time.Duration(1)

		for {
			s.log(LogInformational, "trying to reconnect to gateway")

			err = s.Open()
			if err == nil {
				s.log(LogInformational, "successfully reconnected to gateway")

				// I'm not sure if this is actually needed.
				// if the gw reconnect works properly, voice should stay alive
				// However, there seems to be cases where something "weird"
				// happens.  So we're doing this for now just to improve
				// stability in those edge cases.
				s.RLock()
				defer s.RUnlock()
				for _, v := range s.VoiceConnections {

					s.log(LogInformational, "reconnecting voice connection to guild %s", v.GuildID)
					go v.reconnect()

					// This is here just to prevent violently spamming the
					// voice reconnects
					time.Sleep(1 * time.Second)

				}
				return
			}

			// Certain race conditions can call reconnect() twice. If this happens, we
			// just break out of the reconnect loop
			if err == ErrWSAlreadyOpen {
				s.log(LogInformational, "Websocket already exists, no need to reconnect")
				return
			}

			s.log(LogError, "error reconnecting to gateway, %s", err)

			<-time.After(wait * time.Second)
			wait *= 2
			if wait > 600 {
				wait = 600
			}
		}
	}
}

// Close closes a websocket and stops all listening/heartbeat goroutines.
// TODO: Add support for Voice WS/UDP connections
func (s *Session) Close() (err error) {

	s.log(LogInformational, "called")
	s.Lock()

	s.DataReady = false

	if s.listening != nil {
		s.log(LogInformational, "closing listening channel")
		close(s.listening)
		s.listening = nil
	}

	// TODO: Close all active Voice Connections too
	// this should force stop any reconnecting voice channels too

	if s.wsConn != nil {

		s.log(LogInformational, "sending close frame")
		// To cleanly close a connection, a client should send a close
		// frame and wait for the server to close the connection.
		s.wsMutex.Lock()
		err := s.wsConn.WriteMessage(websocket.CloseMessage, websocket.FormatCloseMessage(websocket.CloseNormalClosure, ""))
		s.wsMutex.Unlock()
		if err != nil {
			s.log(LogInformational, "error closing websocket, %s", err)
		}

		// TODO: Wait for Discord to actually close the connection.
		time.Sleep(1 * time.Second)

		s.log(LogInformational, "closing gateway websocket")
		err = s.wsConn.Close()
		if err != nil {
			s.log(LogInformational, "error closing websocket, %s", err)
		}

		s.wsConn = nil
	}

	s.Unlock()

	s.log(LogInformational, "emit disconnect event")
	s.handleEvent(disconnectEventType, &Disconnect{})

	return
}<|MERGE_RESOLUTION|>--- conflicted
+++ resolved
@@ -399,10 +399,6 @@
 }
 
 type requestGuildMembersData struct {
-<<<<<<< HEAD
-=======
-	GuildID  string   `json:"guild_id"`
->>>>>>> b317e27d
 	GuildIDs []string `json:"guild_id"`
 	Query    string   `json:"query"`
 	Limit    int      `json:"limit"`
@@ -420,19 +416,11 @@
 // limit    : Max number of items to return, or 0 to request all members matched
 func (s *Session) RequestGuildMembers(guildID string, query string, limit int) (err error) {
 	data := requestGuildMembersData{
-<<<<<<< HEAD
 		GuildIDs: []string{guildID},
 		Query:   query,
 		Limit:   limit,
 	}
 	err = s.requestGuildMember(data)
-=======
-		GuildID: guildID,
-		Query:   query,
-		Limit:   limit,
-	}
-	err = s.requestGuildMember(&data)
->>>>>>> b317e27d
 	return err
 }
 
@@ -447,19 +435,11 @@
 		Query:    query,
 		Limit:    limit,
 	}
-<<<<<<< HEAD
 	err = s.requestGuildMember(data)
 	return err
 }
 
 func (s *Session) requestGuildMember(data requestGuildMembersData) (err error) {
-=======
-	err = s.requestGuildMember(&data)
-	return err
-}
-
-func (s *Session) requestGuildMember(data *requestGuildMembersData) (err error) {
->>>>>>> b317e27d
 	s.log(LogInformational, "called")
 
 	s.RLock()
