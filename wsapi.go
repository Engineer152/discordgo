// Discordgo - Discord bindings for Go
// Available at https://github.com/bwmarrin/discordgo

// Copyright 2015-2016 Bruce Marriner <bruce@sqls.net>.  All rights reserved.
// Use of this source code is governed by a BSD-style
// license that can be found in the LICENSE file.

// This file contains low level functions for interacting with the Discord
// data websocket interface.

package discordgo

import (
	"bytes"
	"compress/zlib"
	"encoding/json"
	"errors"
	"fmt"
	"io"
	"net/http"
	"runtime"
	"sync/atomic"
	"time"

	"github.com/gorilla/websocket"
)

type resumePacket struct {
	Op   int `json:"op"`
	Data struct {
		Token     string `json:"token"`
		SessionID string `json:"session_id"`
		Sequence  int64  `json:"seq"`
	} `json:"d"`
}

// Open opens a websocket connection to Discord.
func (s *Session) Open() (err error) {

	s.log(LogInformational, "called")

	s.Lock()
	defer func() {
		if err != nil {
			s.Unlock()
		}
	}()

	// A basic state is a hard requirement for Voice.
	if s.State == nil {
		state := NewState()
		state.TrackChannels = false
		state.TrackEmojis = false
		state.TrackMembers = false
		state.TrackRoles = false
		state.TrackVoice = false
		s.State = state
	}

	if s.wsConn != nil {
		err = errors.New("web socket already opened")
		return
	}

	if s.VoiceConnections == nil {
		s.log(LogInformational, "creating new VoiceConnections map")
		s.VoiceConnections = make(map[string]*VoiceConnection)
	}

	// Get the gateway to use for the Websocket connection
	if s.gateway == "" {
		s.gateway, err = s.Gateway()
		if err != nil {
			return
		}

		// Add the version and encoding to the URL
		s.gateway = fmt.Sprintf("%s?v=5&encoding=json", s.gateway)
	}

	header := http.Header{}
	header.Add("accept-encoding", "zlib")

	s.log(LogInformational, "connecting to gateway %s", s.gateway)
	s.wsConn, _, err = websocket.DefaultDialer.Dial(s.gateway, header)
	if err != nil {
		s.log(LogWarning, "error connecting to gateway %s, %s", s.gateway, err)
		s.gateway = "" // clear cached gateway
		// TODO: should we add a retry block here?
		return
	}

	sequence := atomic.LoadInt64(s.sequence)
	if s.sessionID != "" && sequence > 0 {

		p := resumePacket{}
		p.Op = 6
		p.Data.Token = s.Token
		p.Data.SessionID = s.sessionID
		p.Data.Sequence = sequence

		s.log(LogInformational, "sending resume packet to gateway")
		err = s.wsConn.WriteJSON(p)
		if err != nil {
			s.log(LogWarning, "error sending gateway resume packet, %s, %s", s.gateway, err)
			return
		}

	} else {

		err = s.identify()
		if err != nil {
			s.log(LogWarning, "error sending gateway identify packet, %s, %s", s.gateway, err)
			return
		}
	}

	// Create listening outside of listen, as it needs to happen inside the mutex
	// lock.
	s.listening = make(chan interface{})
	go s.listen(s.wsConn, s.listening)

	s.Unlock()

	s.log(LogInformational, "emit connect event")
	s.handleEvent(connectEventType, &Connect{})

	s.log(LogInformational, "exiting")
	return
}

// listen polls the websocket connection for events, it will stop when the
// listening channel is closed, or an error occurs.
func (s *Session) listen(wsConn *websocket.Conn, listening <-chan interface{}) {

	s.log(LogInformational, "called")

	for {

		messageType, message, err := wsConn.ReadMessage()

		if err != nil {

			// Detect if we have been closed manually. If a Close() has already
			// happened, the websocket we are listening on will be different to
			// the current session.
			s.RLock()
			sameConnection := s.wsConn == wsConn
			s.RUnlock()

			if sameConnection {

				s.log(LogWarning, "error reading from gateway %s websocket, %s", s.gateway, err)
				// There has been an error reading, close the websocket so that
				// OnDisconnect event is emitted.
				err := s.Close()
				if err != nil {
					s.log(LogWarning, "error closing session connection, %s", err)
				}

				s.log(LogInformational, "calling reconnect() now")
				s.reconnect()
			}

			return
		}

		select {

		case <-listening:
			return

		default:
			s.onEvent(messageType, message)

		}
	}
}

type heartbeatOp struct {
	Op   int   `json:"op"`
	Data int64 `json:"d"`
}

type helloOp struct {
	HeartbeatInterval time.Duration `json:"heartbeat_interval"`
	Trace             []string      `json:"_trace"`
}

// heartbeat sends regular heartbeats to Discord so it knows the client
// is still connected.  If you do not send these heartbeats Discord will
// disconnect the websocket connection after a few seconds.
func (s *Session) heartbeat(wsConn *websocket.Conn, listening <-chan interface{}, i time.Duration) {

	s.log(LogInformational, "called")

	if listening == nil || wsConn == nil {
		return
	}

	var err error
	ticker := time.NewTicker(i * time.Millisecond)
<<<<<<< HEAD

=======
	defer ticker.Stop()
>>>>>>> 7df084ef
	for {
		sequence := atomic.LoadInt64(s.sequence)
		s.log(LogInformational, "sending gateway websocket heartbeat seq %d", sequence)
		s.wsMutex.Lock()
		err = wsConn.WriteJSON(heartbeatOp{1, sequence})
		s.wsMutex.Unlock()
		if err != nil {
			s.log(LogError, "error sending heartbeat to gateway %s, %s", s.gateway, err)
			s.Lock()
			s.DataReady = false
			s.Unlock()
			return
		}
		s.Lock()
		s.DataReady = true
		s.Unlock()

		select {
		case <-ticker.C:
			// continue loop and send heartbeat
		case <-listening:
			return
		}
	}
}

type updateStatusData struct {
	IdleSince *int  `json:"idle_since"`
	Game      *Game `json:"game"`
}

type updateStatusOp struct {
	Op   int              `json:"op"`
	Data updateStatusData `json:"d"`
}

// UpdateStreamingStatus is used to update the user's streaming status.
// If idle>0 then set status to idle.
// If game!="" then set game.
// If game!="" and url!="" then set the status type to streaming with the URL set.
// if otherwise, set status to active, and no game.
func (s *Session) UpdateStreamingStatus(idle int, game string, url string) (err error) {

	s.log(LogInformational, "called")

	s.RLock()
	defer s.RUnlock()
	if s.wsConn == nil {
		return errors.New("no websocket connection exists")
	}

	var usd updateStatusData
	if idle > 0 {
		usd.IdleSince = &idle
	}

	if game != "" {
		gameType := 0
		if url != "" {
			gameType = 1
		}
		usd.Game = &Game{
			Name: game,
			Type: gameType,
			URL:  url,
		}
	}

	s.wsMutex.Lock()
	err = s.wsConn.WriteJSON(updateStatusOp{3, usd})
	s.wsMutex.Unlock()

	return
}

// UpdateStatus is used to update the user's status.
// If idle>0 then set status to idle.
// If game!="" then set game.
// if otherwise, set status to active, and no game.
func (s *Session) UpdateStatus(idle int, game string) (err error) {
	return s.UpdateStreamingStatus(idle, game, "")
}

type requestGuildMembersData struct {
	GuildID string `json:"guild_id"`
	Query   string `json:"query"`
	Limit   int    `json:"limit"`
}

type requestGuildMembersOp struct {
	Op   int                     `json:"op"`
	Data requestGuildMembersData `json:"d"`
}

// RequestGuildMembers requests guild members from the gateway
// The gateway responds with GuildMembersChunk events
// guildID  : The ID of the guild to request members of
// query    : String that username starts with, leave empty to return all members
// limit    : Max number of items to return, or 0 to request all members matched
func (s *Session) RequestGuildMembers(guildID, query string, limit int) (err error) {
	s.log(LogInformational, "called")

	s.RLock()
	defer s.RUnlock()
	if s.wsConn == nil {
		return errors.New("no websocket connection exists")
	}

	data := requestGuildMembersData{
		GuildID: guildID,
		Query:   query,
		Limit:   limit,
	}

	s.wsMutex.Lock()
	err = s.wsConn.WriteJSON(requestGuildMembersOp{8, data})
	s.wsMutex.Unlock()

	return
}

// onEvent is the "event handler" for all messages received on the
// Discord Gateway API websocket connection.
//
// If you use the AddHandler() function to register a handler for a
// specific event this function will pass the event along to that handler.
//
// If you use the AddHandler() function to register a handler for the
// "OnEvent" event then all events will be passed to that handler.
//
// TODO: You may also register a custom event handler entirely using...
func (s *Session) onEvent(messageType int, message []byte) {

	var err error
	var reader io.Reader
	reader = bytes.NewBuffer(message)

	// If this is a compressed message, uncompress it.
	if messageType == websocket.BinaryMessage {

		z, err2 := zlib.NewReader(reader)
		if err2 != nil {
			s.log(LogError, "error uncompressing websocket message, %s", err)
			return
		}

		defer func() {
			err3 := z.Close()
			if err3 != nil {
				s.log(LogWarning, "error closing zlib, %s", err)
			}
		}()

		reader = z
	}

	// Decode the event into an Event struct.
	var e *Event
	decoder := json.NewDecoder(reader)
	if err = decoder.Decode(&e); err != nil {
		s.log(LogError, "error decoding websocket message, %s", err)
		return
	}

	s.log(LogDebug, "Op: %d, Seq: %d, Type: %s, Data: %s\n\n", e.Operation, e.Sequence, e.Type, string(e.RawData))

	// Ping request.
	// Must respond with a heartbeat packet within 5 seconds
	if e.Operation == 1 {
		s.log(LogInformational, "sending heartbeat in response to Op1")
		s.wsMutex.Lock()
		err = s.wsConn.WriteJSON(heartbeatOp{1, atomic.LoadInt64(s.sequence)})
		s.wsMutex.Unlock()
		if err != nil {
			s.log(LogError, "error sending heartbeat in response to Op1")
			return
		}

		return
	}

	// Reconnect
	// Must immediately disconnect from gateway and reconnect to new gateway.
	if e.Operation == 7 {
		// TODO
	}

	// Invalid Session
	// Must respond with a Identify packet.
	if e.Operation == 9 {

		s.log(LogInformational, "sending identify packet to gateway in response to Op9")

		err = s.identify()
		if err != nil {
			s.log(LogWarning, "error sending gateway identify packet, %s, %s", s.gateway, err)
			return
		}

		return
	}

	if e.Operation == 10 {
		var h helloOp
		if err = json.Unmarshal(e.RawData, &h); err != nil {
			s.log(LogError, "error unmarshalling helloOp, %s", err)
		} else {
			go s.heartbeat(s.wsConn, s.listening, h.HeartbeatInterval)
		}
		return
	}

	// Heartbeart ack
	if e.Operation == 11 {
		return
	}

	// Do not try to Dispatch a non-Dispatch Message
	if e.Operation != 0 {
		// But we probably should be doing something with them.
		// TEMP
		s.log(LogWarning, "unknown Op: %d, Seq: %d, Type: %s, Data: %s, message: %s", e.Operation, e.Sequence, e.Type, string(e.RawData), string(message))
		return
	}

	// Store the message sequence
	atomic.StoreInt64(s.sequence, e.Sequence)

	// Map event to registered event handlers and pass it along to any registered handlers.
	if eh, ok := registeredInterfaceProviders[e.Type]; ok {
		e.Struct = eh.New()

		// Attempt to unmarshal our event.
		if err = json.Unmarshal(e.RawData, e.Struct); err != nil {
			s.log(LogError, "error unmarshalling %s event, %s", e.Type, err)
		}

		// Send event to any registered event handlers for it's type.
		// Because the above doesn't cancel this, in case of an error
		// the struct could be partially populated or at default values.
		// However, most errors are due to a single field and I feel
		// it's better to pass along what we received than nothing at all.
		// TODO: Think about that decision :)
		// Either way, READY events must fire, even with errors.
		s.handleEvent(e.Type, e.Struct)
	} else {
		s.log(LogWarning, "unknown event: Op: %d, Seq: %d, Type: %s, Data: %s", e.Operation, e.Sequence, e.Type, string(e.RawData))
	}

	// For legacy reasons, we send the raw event also, this could be useful for handling unknown events.
	s.handleEvent(eventEventType, e)
}

// ------------------------------------------------------------------------------------------------
// Code related to voice connections that initiate over the data websocket
// ------------------------------------------------------------------------------------------------

type voiceChannelJoinData struct {
	GuildID   *string `json:"guild_id"`
	ChannelID *string `json:"channel_id"`
	SelfMute  bool    `json:"self_mute"`
	SelfDeaf  bool    `json:"self_deaf"`
}

type voiceChannelJoinOp struct {
	Op   int                  `json:"op"`
	Data voiceChannelJoinData `json:"d"`
}

// ChannelVoiceJoin joins the session user to a voice channel.
//
//    gID     : Guild ID of the channel to join.
//    cID     : Channel ID of the channel to join.
//    mute    : If true, you will be set to muted upon joining.
//    deaf    : If true, you will be set to deafened upon joining.
func (s *Session) ChannelVoiceJoin(gID, cID string, mute, deaf bool) (voice *VoiceConnection, err error) {

	s.log(LogInformational, "called")

	s.RLock()
	voice, _ = s.VoiceConnections[gID]
	s.RUnlock()

	if voice == nil {
		voice = &VoiceConnection{
			Connected: make(chan bool),
		}
		s.Lock()
		s.VoiceConnections[gID] = voice
		s.Unlock()
	}

	voice.Lock()
	voice.GuildID = gID
	voice.ChannelID = cID
	voice.deaf = deaf
	voice.mute = mute
	voice.session = s
	voice.Unlock()

	// Send the request to Discord that we want to join the voice channel
	data := voiceChannelJoinOp{4, voiceChannelJoinData{&gID, &cID, mute, deaf}}
	s.wsMutex.Lock()
	err = s.wsConn.WriteJSON(data)
	s.wsMutex.Unlock()
	if err != nil {
		return
	}

	// doesn't exactly work perfect yet.. TODO
	err = voice.waitUntilConnected()
	if err != nil {
		s.log(LogWarning, "error waiting for voice to connect, %s", err)
		voice.Close()
		return
	}

	return
}

// onVoiceStateUpdate handles Voice State Update events on the data websocket.
func (s *Session) onVoiceStateUpdate(st *VoiceStateUpdate) {

	// If we don't have a connection for the channel, don't bother
	if st.ChannelID == "" {
		return
	}

	// Check if we have a voice connection to update
	s.RLock()
	voice, exists := s.VoiceConnections[st.GuildID]
	s.RUnlock()
	if !exists {
		return
	}

	// We only care about events that are about us.
	if s.State.User.ID != st.UserID {
		return
	}

	// Store the SessionID for later use.
	voice.Lock()
	voice.UserID = st.UserID
	voice.sessionID = st.SessionID
	voice.Unlock()
}

// onVoiceServerUpdate handles the Voice Server Update data websocket event.
//
// This is also fired if the Guild's voice region changes while connected
// to a voice channel.  In that case, need to re-establish connection to
// the new region endpoint.
func (s *Session) onVoiceServerUpdate(st *VoiceServerUpdate) {

	s.log(LogInformational, "called")

	s.RLock()
	voice, exists := s.VoiceConnections[st.GuildID]
	s.RUnlock()

	// If no VoiceConnection exists, just skip this
	if !exists {
		return
	}

	// If currently connected to voice ws/udp, then disconnect.
	// Has no effect if not connected.
	voice.Close()

	// Store values for later use
	voice.Lock()
	voice.token = st.Token
	voice.endpoint = st.Endpoint
	voice.GuildID = st.GuildID
	voice.Unlock()

	// Open a conenction to the voice server
	err := voice.open()
	if err != nil {
		s.log(LogError, "onVoiceServerUpdate voice.open, %s", err)
	}
}

type identifyProperties struct {
	OS              string `json:"$os"`
	Browser         string `json:"$browser"`
	Device          string `json:"$device"`
	Referer         string `json:"$referer"`
	ReferringDomain string `json:"$referring_domain"`
}

type identifyData struct {
	Token          string             `json:"token"`
	Properties     identifyProperties `json:"properties"`
	LargeThreshold int                `json:"large_threshold"`
	Compress       bool               `json:"compress"`
	Shard          *[2]int            `json:"shard,omitempty"`
}

type identifyOp struct {
	Op   int          `json:"op"`
	Data identifyData `json:"d"`
}

// identify sends the identify packet to the gateway
func (s *Session) identify() error {

	properties := identifyProperties{runtime.GOOS,
		"Discordgo v" + VERSION,
		"",
		"",
		"",
	}

	data := identifyData{s.Token,
		properties,
		250,
		s.Compress,
		nil,
	}

	if s.ShardCount > 1 {

		if s.ShardID >= s.ShardCount {
			return errors.New("ShardID must be less than ShardCount")
		}

		data.Shard = &[2]int{s.ShardID, s.ShardCount}
	}

	op := identifyOp{2, data}

	s.wsMutex.Lock()
	err := s.wsConn.WriteJSON(op)
	s.wsMutex.Unlock()
	if err != nil {
		return err
	}

	return nil
}

func (s *Session) reconnect() {

	s.log(LogInformational, "called")

	var err error

	if s.ShouldReconnectOnError {

		wait := time.Duration(1)

		for {
			s.log(LogInformational, "trying to reconnect to gateway")

			err = s.Open()
			if err == nil {
				s.log(LogInformational, "successfully reconnected to gateway")

				// I'm not sure if this is actually needed.
				// if the gw reconnect works properly, voice should stay alive
				// However, there seems to be cases where something "weird"
				// happens.  So we're doing this for now just to improve
				// stability in those edge cases.
				s.RLock()
				defer s.RUnlock()
				for _, v := range s.VoiceConnections {

					s.log(LogInformational, "reconnecting voice connection to guild %s", v.GuildID)
					go v.reconnect()

					// This is here just to prevent violently spamming the
					// voice reconnects
					time.Sleep(1 * time.Second)

				}
				return
			}

			s.log(LogError, "error reconnecting to gateway, %s", err)

			<-time.After(wait * time.Second)
			wait *= 2
			if wait > 600 {
				wait = 600
			}
		}
	}
}

// Close closes a websocket and stops all listening/heartbeat goroutines.
// TODO: Add support for Voice WS/UDP connections
func (s *Session) Close() (err error) {

	s.log(LogInformational, "called")
	s.Lock()

	s.DataReady = false

	if s.listening != nil {
		s.log(LogInformational, "closing listening channel")
		close(s.listening)
		s.listening = nil
	}

	// TODO: Close all active Voice Connections too
	// this should force stop any reconnecting voice channels too

	if s.wsConn != nil {

		s.log(LogInformational, "sending close frame")
		// To cleanly close a connection, a client should send a close
		// frame and wait for the server to close the connection.
		s.wsMutex.Lock()
		err := s.wsConn.WriteMessage(websocket.CloseMessage, websocket.FormatCloseMessage(websocket.CloseNormalClosure, ""))
		s.wsMutex.Unlock()
		if err != nil {
			s.log(LogInformational, "error closing websocket, %s", err)
		}

		// TODO: Wait for Discord to actually close the connection.
		time.Sleep(1 * time.Second)

		s.log(LogInformational, "closing gateway websocket")
		err = s.wsConn.Close()
		if err != nil {
			s.log(LogInformational, "error closing websocket, %s", err)
		}

		s.wsConn = nil
	}

	s.Unlock()

	s.log(LogInformational, "emit disconnect event")
	s.handleEvent(disconnectEventType, &Disconnect{})

	return
}<|MERGE_RESOLUTION|>--- conflicted
+++ resolved
@@ -200,11 +200,8 @@
 
 	var err error
 	ticker := time.NewTicker(i * time.Millisecond)
-<<<<<<< HEAD
-
-=======
 	defer ticker.Stop()
->>>>>>> 7df084ef
+
 	for {
 		sequence := atomic.LoadInt64(s.sequence)
 		s.log(LogInformational, "sending gateway websocket heartbeat seq %d", sequence)
