// Discordgo - Discord bindings for Go
// Available at https://github.com/bwmarrin/discordgo

// Copyright 2015-2016 Bruce Marriner <bruce@sqls.net>.  All rights reserved.
// Use of this source code is governed by a BSD-style
// license that can be found in the LICENSE file.

// This file contains code related to Discord voice suppport

package discordgo

import (
	"encoding/binary"
	"encoding/json"
	"fmt"
	"github.com/gorilla/websocket"
	"golang.org/x/crypto/nacl/secretbox"
	"net"
	"strings"
	"sync"
	"time"
)

// ------------------------------------------------------------------------------------------------
// Code related to both VoiceConnection Websocket and UDP connections.
// ------------------------------------------------------------------------------------------------

// A VoiceConnection struct holds all the data and functions related to a Discord Voice Connection.
type VoiceConnection struct {
	sync.RWMutex

	Debug        bool // If true, print extra logging -- DEPRECATED
	LogLevel     int
	Ready        bool // If true, voice is ready to send/receive audio
	UserID       string
	GuildID      string
	ChannelID    string
	deaf         bool
	mute         bool
	speaking     bool
	reconnecting bool // If true, voice connection is trying to reconnect

	OpusSend chan []byte  // Chan for sending opus audio
	OpusRecv chan *Packet // Chan for receiving opus audio

	wsConn             *websocket.Conn
	wsMutex            sync.Mutex
	udpConn            *net.UDPConn
	session            *Session
	gatewayConn        *GatewayConnection
	gatewayConnManager *GatewayConnectionManager

	sessionID string
	token     string
	endpoint  string

	// Used to send a close signal to goroutines
	close chan struct{}

	// Used to allow blocking until connected
	connected chan bool

	// Used to pass the sessionid from onVoiceStateUpdate
	// sessionRecv chan string UNUSED ATM

	op4 voiceOP4
	op2 voiceOP2

	voiceSpeakingUpdateHandlers []VoiceSpeakingUpdateHandler
}

// VoiceSpeakingUpdateHandler type provides a function definition for the
// VoiceSpeakingUpdate event
type VoiceSpeakingUpdateHandler func(vc *VoiceConnection, vs *VoiceSpeakingUpdate)

// Speaking sends a speaking notification to Discord over the voice websocket.
// This must be sent as true prior to sending audio and should be set to false
// once finished sending audio.
//  b  : Send true if speaking, false if not.
func (v *VoiceConnection) Speaking(b bool) (err error) {

	v.log(LogDebug, "called (%t)", b)

	type voiceSpeakingData struct {
		Speaking bool `json:"speaking"`
		Delay    int  `json:"delay"`
	}

	type voiceSpeakingOp struct {
		Op   int               `json:"op"` // Always 5
		Data voiceSpeakingData `json:"d"`
	}

	if v.wsConn == nil {
		return fmt.Errorf("no VoiceConnection websocket")
	}

	data := voiceSpeakingOp{5, voiceSpeakingData{b, 0}}
	v.wsMutex.Lock()
	err = v.wsConn.WriteJSON(data)
	v.wsMutex.Unlock()

	v.Lock()
	defer v.Unlock()
	if err != nil {
		v.speaking = false
		v.log(LogError, "Speaking() write json error:", err)
		return
	}

	v.speaking = b

	return
}

// ChangeChannel sends Discord a request to change channels within a Guild
// !!! NOTE !!! This function may be removed in favour of just using ChannelVoiceJoin
func (v *VoiceConnection) ChangeChannel(channelID string, mute, deaf bool) (err error) {

	v.log(LogInformational, "called")

	v.Lock()
	data := outgoingEvent{
		Operation: GatewayOPVoiceStateUpdate,
		Data:      voiceChannelJoinData{&v.GuildID, &channelID, mute, deaf},
	}

	v.gatewayConn.writer.Queue(data)
	v.Unlock()

	v.ChannelID = channelID
	v.deaf = deaf
	v.mute = mute
	v.speaking = false

	return
}

// Disconnect disconnects from this voice channel and closes the websocket
// and udp connections to Discord.
// !!! NOTE !!! this function may be removed in favour of ChannelVoiceLeave
func (v *VoiceConnection) Disconnect() (err error) {

	v.Lock()
	// Send a OP4 with a nil channel to disconnect
	if v.sessionID != "" {
		data := outgoingEvent{
			Operation: GatewayOPVoiceStateUpdate,
			Data:      voiceChannelJoinData{&v.GuildID, nil, true, true},
		}

		v.gatewayConn.writer.Queue(data)
		v.sessionID = ""
	}
	v.log(LogInformational, "Deleting VoiceConnection %s", v.GuildID)

	v.Unlock()

	// Close websocket and udp connections
	v.Close()

	v.gatewayConnManager.mu.Lock()
	delete(v.gatewayConnManager.voiceConnections, v.GuildID)
	v.gatewayConnManager.mu.Unlock()

	return
}

// Close closes the voice ws and udp connections
func (v *VoiceConnection) Close() {

	v.log(LogInformational, "called")

	v.Lock()
	defer v.Unlock()

	v.Ready = false
	v.speaking = false

	if v.close != nil {
		v.log(LogInformational, "closing v.close")
		close(v.close)
		v.close = nil
	}

	if v.udpConn != nil {
		v.log(LogInformational, "closing udp")
		err := v.udpConn.Close()
		if err != nil {
			v.log(LogError, "error closing udp connection: ", err)
		}
		v.udpConn = nil
	}

	if v.wsConn != nil {
		v.log(LogInformational, "sending close frame")

		// To cleanly close a connection, a client should send a close
		// frame and wait for the server to close the connection.
		v.wsMutex.Lock()
		err := v.wsConn.WriteMessage(websocket.CloseMessage, websocket.FormatCloseMessage(websocket.CloseNormalClosure, ""))
		v.wsMutex.Unlock()
		if err != nil {
			v.log(LogError, "error closing websocket, %s", err)
		}

		// TODO: Wait for Discord to actually close the connection.
		time.Sleep(1 * time.Second)

		v.log(LogInformational, "closing websocket")
		err = v.wsConn.Close()
		if err != nil {
			v.log(LogError, "error closing websocket, %s", err)
		}

		v.wsConn = nil
	}
}

// AddHandler adds a Handler for VoiceSpeakingUpdate events.
func (v *VoiceConnection) AddHandler(h VoiceSpeakingUpdateHandler) {
	v.Lock()
	defer v.Unlock()

	v.voiceSpeakingUpdateHandlers = append(v.voiceSpeakingUpdateHandlers, h)
}

// VoiceSpeakingUpdate is a struct for a VoiceSpeakingUpdate event.
type VoiceSpeakingUpdate struct {
	UserID   string `json:"user_id"`
	SSRC     int    `json:"ssrc"`
	Speaking bool   `json:"speaking"`
}

// ------------------------------------------------------------------------------------------------
// Unexported Internal Functions Below.
// ------------------------------------------------------------------------------------------------

// A voiceOP4 stores the data for the voice operation 4 websocket event
// which provides us with the NaCl SecretBox encryption key
type voiceOP4 struct {
	SecretKey [32]byte `json:"secret_key"`
	Mode      string   `json:"mode"`
}

// A voiceOP2 stores the data for the voice operation 2 websocket event
// which is sort of like the voice READY packet
type voiceOP2 struct {
	SSRC              uint32        `json:"ssrc"`
	Port              int           `json:"port"`
	Modes             []string      `json:"modes"`
	HeartbeatInterval time.Duration `json:"heartbeat_interval"`
}

// WaitUntilConnected waits for the Voice Connection to
// become ready, if it does not become ready it returns an err
func (v *VoiceConnection) waitUntilConnected() error {

	v.log(LogInformational, "called")

	i := 0
	for {
		v.RLock()
		ready := v.Ready
		v.RUnlock()
		if ready {
			return nil
		}

		if i > 10 {
			return fmt.Errorf("timeout waiting for voice")
		}

		time.Sleep(1 * time.Second)
		i++
	}
}

// Open opens a voice connection.  This should be called
// after VoiceChannelJoin is used and the data VOICE websocket events
// are captured.
func (v *VoiceConnection) open() (err error) {

	v.log(LogInformational, "called")

	v.Lock()
	defer v.Unlock()

	// Don't open a websocket if one is already open
	if v.wsConn != nil {
		v.log(LogWarning, "refusing to overwrite non-nil websocket")
		return
	}

	// TODO temp? loop to wait for the SessionID
	i := 0
	for {
		if v.sessionID != "" {
			break
		}
		if i > 20 { // only loop for up to 1 second total
			return fmt.Errorf("did not receive voice Session ID in time")
		}
		time.Sleep(50 * time.Millisecond)
		i++
	}

	// Connect to VoiceConnection Websocket
	vg := fmt.Sprintf("wss://%s", strings.TrimSuffix(v.endpoint, ":80"))
	v.log(LogInformational, "connecting to voice endpoint %s", vg)
	v.wsConn, _, err = websocket.DefaultDialer.Dial(vg, nil)
	if err != nil {
		v.log(LogWarning, "error connecting to voice endpoint %s, %s", vg, err)
		v.log(LogDebug, "voice struct: %#v\n", v)
		return
	}

	type voiceHandshakeData struct {
		ServerID  string `json:"server_id"`
		UserID    string `json:"user_id"`
		SessionID string `json:"session_id"`
		Token     string `json:"token"`
	}
	type voiceHandshakeOp struct {
		Op   int                `json:"op"` // Always 0
		Data voiceHandshakeData `json:"d"`
	}
	data := voiceHandshakeOp{0, voiceHandshakeData{v.GuildID, v.UserID, v.sessionID, v.token}}

	err = v.wsConn.WriteJSON(data)
	if err != nil {
		v.log(LogWarning, "error sending init packet, %s", err)
		return
	}

	v.close = make(chan struct{})
	go v.wsListen(v.wsConn, v.close)

	// add loop/check for Ready bool here?
	// then return false if not ready?
	// but then wsListen will also err.

	return
}

// wsListen listens on the voice websocket for messages and passes them
// to the voice event handler.  This is automatically called by the Open func
func (v *VoiceConnection) wsListen(wsConn *websocket.Conn, close <-chan struct{}) {

	v.log(LogInformational, "called")

	for {
		_, message, err := v.wsConn.ReadMessage()
		if err != nil {
			// Detect if we have been closed manually. If a Close() has already
			// happened, the websocket we are listening on will be different to the
			// current session.
			v.RLock()
			sameConnection := v.wsConn == wsConn
			v.RUnlock()
			if sameConnection {

				v.log(LogError, "voice endpoint %s websocket closed unexpectantly, %s", v.endpoint, err)

				// Start reconnect goroutine then exit.
				go v.reconnect(nil)
			}
			return
		}

		// Pass received message to voice event handler
		select {
		case <-close:
			return
		default:
			go v.onEvent(message)
		}
	}
}

// wsEvent handles any voice websocket events. This is only called by the
// wsListen() function.
func (v *VoiceConnection) onEvent(message []byte) {

	v.log(LogDebug, "received: %s", string(message))

	var e Event
	if err := json.Unmarshal(message, &e); err != nil {
		v.log(LogError, "unmarshall error, %s", err)
		return
	}

	switch e.Operation {

	case 2: // READY

		if err := json.Unmarshal(e.RawData, &v.op2); err != nil {
			v.log(LogError, "OP2 unmarshall error, %s, %s", err, string(e.RawData))
			return
		}

		// Start the voice websocket heartbeat to keep the connection alive
		go v.wsHeartbeat(v.wsConn, v.close, v.op2.HeartbeatInterval)
		// TODO monitor a chan/bool to verify this was successful

		// Start the UDP connection
		err := v.udpOpen()
		if err != nil {
			v.log(LogError, "error opening udp connection, %s", err)
			return
		}

		// Start the opusSender.
		// TODO: Should we allow 48000/960 values to be user defined?
		if v.OpusSend == nil {
			v.OpusSend = make(chan []byte, 2)
		}
		go v.opusSender(v.udpConn, v.close, v.OpusSend, 48000, 960)

		// Start the opusReceiver
		if !v.deaf {
			if v.OpusRecv == nil {
				v.OpusRecv = make(chan *Packet, 2)
			}

			go v.opusReceiver(v.udpConn, v.close, v.OpusRecv)
		}

		return

	case 3: // HEARTBEAT response
		// add code to use this to track latency?
		return

	case 4: // udp encryption secret key
		v.Lock()
		defer v.Unlock()

		v.op4 = voiceOP4{}
		if err := json.Unmarshal(e.RawData, &v.op4); err != nil {
			v.log(LogError, "OP4 unmarshall error, %s, %s", err, string(e.RawData))
			return
		}
		return

	case 5:
		if len(v.voiceSpeakingUpdateHandlers) == 0 {
			return
		}

		voiceSpeakingUpdate := &VoiceSpeakingUpdate{}
		if err := json.Unmarshal(e.RawData, voiceSpeakingUpdate); err != nil {
			v.log(LogError, "OP5 unmarshall error, %s, %s", err, string(e.RawData))
			return
		}

		for _, h := range v.voiceSpeakingUpdateHandlers {
			h(v, voiceSpeakingUpdate)
		}

	default:
		v.log(LogDebug, "unknown voice operation, %d, %s", e.Operation, string(e.RawData))
	}

	return
}

type voiceHeartbeatOp struct {
	Op   int `json:"op"` // Always 3
	Data int `json:"d"`
}

// NOTE :: When a guild voice server changes how do we shut this down
// properly, so a new connection can be setup without fuss?
//
// wsHeartbeat sends regular heartbeats to voice Discord so it knows the client
// is still connected.  If you do not send these heartbeats Discord will
// disconnect the websocket connection after a few seconds.
func (v *VoiceConnection) wsHeartbeat(wsConn *websocket.Conn, close <-chan struct{}, i time.Duration) {

	if close == nil || wsConn == nil {
		return
	}

	var err error
	ticker := time.NewTicker(i * time.Millisecond)
	defer ticker.Stop()
	for {
		v.log(LogDebug, "sending heartbeat packet")
		v.wsMutex.Lock()
		err = wsConn.WriteJSON(voiceHeartbeatOp{3, int(time.Now().Unix())})
		v.wsMutex.Unlock()
		if err != nil {
			v.log(LogError, "error sending heartbeat to voice endpoint %s, %s", v.endpoint, err)
			return
		}

		select {
		case <-ticker.C:
			// continue loop and send heartbeat
		case <-close:
			return
		}
	}
}

// ------------------------------------------------------------------------------------------------
// Code related to the VoiceConnection UDP connection
// ------------------------------------------------------------------------------------------------

type voiceUDPData struct {
	Address string `json:"address"` // Public IP of machine running this code
	Port    uint16 `json:"port"`    // UDP Port of machine running this code
	Mode    string `json:"mode"`    // always "xsalsa20_poly1305"
}

type voiceUDPD struct {
	Protocol string       `json:"protocol"` // Always "udp" ?
	Data     voiceUDPData `json:"data"`
}

type voiceUDPOp struct {
	Op   int       `json:"op"` // Always 1
	Data voiceUDPD `json:"d"`
}

// udpOpen opens a UDP connection to the voice server and completes the
// initial required handshake.  This connection is left open in the session
// and can be used to send or receive audio.  This should only be called
// from voice.wsEvent OP2
func (v *VoiceConnection) udpOpen() (err error) {

	v.Lock()
	defer v.Unlock()

	if v.wsConn == nil {
		return fmt.Errorf("nil voice websocket")
	}

	if v.udpConn != nil {
		return fmt.Errorf("udp connection already open")
	}

	if v.close == nil {
		return fmt.Errorf("nil close channel")
	}

	if v.endpoint == "" {
		return fmt.Errorf("empty endpoint")
	}

	host := fmt.Sprintf("%s:%d", strings.TrimSuffix(v.endpoint, ":80"), v.op2.Port)
	addr, err := net.ResolveUDPAddr("udp", host)
	if err != nil {
		v.log(LogWarning, "error resolving udp host %s, %s", host, err)
		return
	}

	v.log(LogInformational, "connecting to udp addr %s", addr.String())
	v.udpConn, err = net.DialUDP("udp", nil, addr)
	if err != nil {
		v.log(LogWarning, "error connecting to udp addr %s, %s", addr.String(), err)
		return
	}

	// Create a 70 byte array and put the SSRC code from the Op 2 VoiceConnection event
	// into it.  Then send that over the UDP connection to Discord
	sb := make([]byte, 70)
	binary.BigEndian.PutUint32(sb, v.op2.SSRC)
	_, err = v.udpConn.Write(sb)
	if err != nil {
		v.log(LogWarning, "udp write error to %s, %s", addr.String(), err)
		return
	}

	// Create a 70 byte array and listen for the initial handshake response
	// from Discord.  Once we get it parse the IP and PORT information out
	// of the response.  This should be our public IP and PORT as Discord
	// saw us.
	rb := make([]byte, 70)
	rlen, _, err := v.udpConn.ReadFromUDP(rb)
	if err != nil {
		v.log(LogWarning, "udp read error, %s, %s", addr.String(), err)
		return
	}

	if rlen < 70 {
		v.log(LogWarning, "received udp packet too small")
		return fmt.Errorf("received udp packet too small")
	}

	// Loop over position 4 through 20 to grab the IP address
	// Should never be beyond position 20.
	var ip string
	for i := 4; i < 20; i++ {
		if rb[i] == 0 {
			break
		}
		ip += string(rb[i])
	}

	// Grab port from position 68 and 69
	port := binary.LittleEndian.Uint16(rb[68:70])

	// Take the data from above and send it back to Discord to finalize
	// the UDP connection handshake.
	data := voiceUDPOp{1, voiceUDPD{"udp", voiceUDPData{ip, port, "xsalsa20_poly1305"}}}

	v.wsMutex.Lock()
	err = v.wsConn.WriteJSON(data)
	v.wsMutex.Unlock()
	if err != nil {
		v.log(LogWarning, "udp write error, %#v, %s", data, err)
		return
	}

	// start udpKeepAlive
	go v.udpKeepAlive(v.udpConn, v.close, 5*time.Second)
	// TODO: find a way to check that it fired off okay

	return
}

// udpKeepAlive sends a udp packet to keep the udp connection open
// This is still a bit of a "proof of concept"
func (v *VoiceConnection) udpKeepAlive(udpConn *net.UDPConn, close <-chan struct{}, i time.Duration) {

	if udpConn == nil || close == nil {
		return
	}

	var err error
	var sequence uint64

	packet := make([]byte, 8)

	ticker := time.NewTicker(i)
	defer ticker.Stop()
	for {

		binary.LittleEndian.PutUint64(packet, sequence)
		sequence++

		_, err = udpConn.Write(packet)
		if err != nil {
			v.log(LogError, "write error, %s", err)
			return
		}

		select {
		case <-ticker.C:
			// continue loop and send keepalive
		case <-close:
			return
		}
	}
}

// opusSender will listen on the given channel and send any
// pre-encoded opus audio to Discord.  Supposedly.
func (v *VoiceConnection) opusSender(udpConn *net.UDPConn, close <-chan struct{}, opus <-chan []byte, rate, size int) {

	if udpConn == nil || close == nil {
		return
	}

	// VoiceConnection is now ready to receive audio packets
	// TODO: this needs reviewed as I think there must be a better way.
	v.Lock()
	v.Ready = true
	v.Unlock()
	defer func() {
		v.Lock()
		v.Ready = false
		v.Unlock()
	}()

	var sequence uint16
	var timestamp uint32
	var recvbuf []byte
	var ok bool
	udpHeader := make([]byte, 12)
	var nonce [24]byte

	// build the parts that don't change in the udpHeader
	udpHeader[0] = 0x80
	udpHeader[1] = 0x78
	binary.BigEndian.PutUint32(udpHeader[8:], v.op2.SSRC)

	// start a send loop that loops until buf chan is closed
	ticker := time.NewTicker(time.Millisecond * time.Duration(size/(rate/1000)))
	defer ticker.Stop()
	for {

		// Get data from chan.  If chan is closed, return.
		select {
		case <-close:
			return
		case recvbuf, ok = <-opus:
			if !ok {
				return
			}
			// else, continue loop
		}

		v.RLock()
		speaking := v.speaking
		v.RUnlock()
		if !speaking {
			err := v.Speaking(true)
			if err != nil {
				v.log(LogError, "error sending speaking packet, %s", err)
			}
		}

		// Add sequence and timestamp to udpPacket
		binary.BigEndian.PutUint16(udpHeader[2:], sequence)
		binary.BigEndian.PutUint32(udpHeader[4:], timestamp)

		// encrypt the opus data
		copy(nonce[:], udpHeader)
		v.RLock()
		sendbuf := secretbox.Seal(udpHeader, recvbuf, &nonce, &v.op4.SecretKey)
		v.RUnlock()

		// block here until we're exactly at the right time :)
		// Then send rtp audio packet to Discord over UDP
		select {
		case <-close:
			return
		case <-ticker.C:
			// continue
		}
		_, err := udpConn.Write(sendbuf)

		if err != nil {
			v.log(LogError, "udp write error, %s", err)
			v.log(LogDebug, "voice struct: %#v\n", v)
			return
		}

		if (sequence) == 0xFFFF {
			sequence = 0
		} else {
			sequence++
		}

		if (timestamp + uint32(size)) >= 0xFFFFFFFF {
			timestamp = 0
		} else {
			timestamp += uint32(size)
		}
	}
}

// A Packet contains the headers and content of a received voice packet.
type Packet struct {
	SSRC      uint32
	Sequence  uint16
	Timestamp uint32
	Type      []byte
	Opus      []byte
	PCM       []int16
}

// opusReceiver listens on the UDP socket for incoming packets
// and sends them across the given channel
// NOTE :: This function may change names later.
func (v *VoiceConnection) opusReceiver(udpConn *net.UDPConn, close <-chan struct{}, c chan *Packet) {

	if udpConn == nil || close == nil {
		return
	}

	recvbuf := make([]byte, 1024)
	var nonce [24]byte

	for {
		rlen, err := udpConn.Read(recvbuf)
		if err != nil {
			// Detect if we have been closed manually. If a Close() has already
			// happened, the udp connection we are listening on will be different
			// to the current session.
			v.RLock()
			sameConnection := v.udpConn == udpConn
			v.RUnlock()
			if sameConnection {

				v.log(LogError, "udp read error, %s, %s", v.endpoint, err)
				v.log(LogDebug, "voice struct: %#v\n", v)

				go v.reconnect(nil)
			}
			return
		}

		select {
		case <-close:
			return
		default:
			// continue loop
		}

		// For now, skip anything except audio.
		if rlen < 12 || (recvbuf[0] != 0x80 && recvbuf[0] != 0x90) {
			continue
		}

		// build a audio packet struct
		p := Packet{}
		p.Type = recvbuf[0:2]
		p.Sequence = binary.BigEndian.Uint16(recvbuf[2:4])
		p.Timestamp = binary.BigEndian.Uint32(recvbuf[4:8])
		p.SSRC = binary.BigEndian.Uint32(recvbuf[8:12])
		// decrypt opus data
		copy(nonce[:], recvbuf[0:12])
		p.Opus, _ = secretbox.Open(nil, recvbuf[12:rlen], &nonce, &v.op4.SecretKey)

		if len(p.Opus) > 8 && recvbuf[0] == 0x90 {
			// Extension bit is set, first 8 bytes is the extended header
			p.Opus = p.Opus[8:]
		}

		if c != nil {
			select {
			case c <- &p:
			case <-close:
				return
			}
		}
	}
}

// Reconnect will close down a voice connection then immediately try to
// reconnect to that session.
// NOTE : This func is messy and a WIP while I find what works.
// It will be cleaned up once a proven stable option is flushed out.
// aka: this is ugly shit code, please don't judge too harshly.
func (v *VoiceConnection) reconnect(newGWConn *GatewayConnection) {

	v.log(LogInformational, "called")

	v.Lock()
	if v.reconnecting {
		v.log(LogInformational, "already reconnecting to channel %s, exiting", v.ChannelID)
		v.Unlock()
		return
	}
	v.reconnecting = true

	if newGWConn != nil {
		v.gatewayConn = newGWConn
	}
	v.Unlock()

	defer func() {
		v.Lock()
		v.reconnecting = false
		v.Unlock()
	}()

	// Close any currently open connections
	v.Close()

	wait := time.Duration(1)
	for {

		<-time.After(wait * time.Second)
		wait *= 2
		if wait > 600 {
			wait = 600
		}

<<<<<<< HEAD
		gwStatus := v.gatewayConn.Status()
		if gwStatus == GatewayStatusDisconnected {
			v.log(LogError, "Gateway closed, can't reconnect voice")
			return
		}
		v.log(LogError, "status: %d", gwStatus)
		if gwStatus != GatewayStatusReady {
			v.log(LogInformational, "cannot reconnect to channel %s with unready gateway connection: %d", v.ChannelID, gwStatus)
=======
		if v.session.DataReady == false || v.session.wsConn == nil {
			v.log(LogInformational, "cannot reconnect to channel %s with unready session", v.ChannelID)
>>>>>>> 7f8369a4
			continue
		}

		v.log(LogInformational, "trying to reconnect to channel %s", v.ChannelID)

		_, err := v.gatewayConn.manager.ChannelVoiceJoin(v.GuildID, v.ChannelID, v.mute, v.deaf)
		if err == nil {
			v.log(LogInformational, "successfully reconnected to channel %s", v.ChannelID)
			return
		}

		v.log(LogInformational, "error reconnecting to channel %s, %s", v.ChannelID, err)

		// if the reconnect above didn't work lets just send a disconnect
		// packet to reset things.
		// Send a OP4 with a nil channel to disconnect
		data := outgoingEvent{
			Operation: GatewayOPVoiceStateUpdate,
			Data:      voiceChannelJoinData{&v.GuildID, nil, true, true},
		}

		v.Lock()
		v.gatewayConn.writer.Queue(data)
		v.Unlock()
	}
}<|MERGE_RESOLUTION|>--- conflicted
+++ resolved
@@ -871,7 +871,6 @@
 			wait = 600
 		}
 
-<<<<<<< HEAD
 		gwStatus := v.gatewayConn.Status()
 		if gwStatus == GatewayStatusDisconnected {
 			v.log(LogError, "Gateway closed, can't reconnect voice")
@@ -880,10 +879,7 @@
 		v.log(LogError, "status: %d", gwStatus)
 		if gwStatus != GatewayStatusReady {
 			v.log(LogInformational, "cannot reconnect to channel %s with unready gateway connection: %d", v.ChannelID, gwStatus)
-=======
-		if v.session.DataReady == false || v.session.wsConn == nil {
-			v.log(LogInformational, "cannot reconnect to channel %s with unready session", v.ChannelID)
->>>>>>> 7f8369a4
+
 			continue
 		}
 
