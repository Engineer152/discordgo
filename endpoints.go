// Discordgo - Discord bindings for Go
// Available at https://github.com/bwmarrin/discordgo

// Copyright 2015-2016 Bruce Marriner <bruce@sqls.net>.  All rights reserved.
// Use of this source code is governed by a BSD-style
// license that can be found in the LICENSE file.

// This file contains variables for all known Discord end points.  All functions
// throughout the Discordgo package use these variables for all connections
// to Discord.  These are all exported and you may modify them if needed.

package discordgo

import "strconv"

// APIVersion is the Discord API version used for the REST and Websocket API.
var APIVersion = "6"

// Known Discord API Endpoints.
var (
	EndpointStatus     = "https://status.discordapp.com/api/v2/"
	EndpointSm         = EndpointStatus + "scheduled-maintenances/"
	EndpointSmActive   = EndpointSm + "active.json"
	EndpointSmUpcoming = EndpointSm + "upcoming.json"

	EndpointDiscord    = "https://discordapp.com/"
	EndpointAPI        = EndpointDiscord + "api/v" + APIVersion + "/"
	EndpointGuilds     = EndpointAPI + "guilds/"
	EndpointChannels   = EndpointAPI + "channels/"
	EndpointUsers      = EndpointAPI + "users/"
	EndpointGateway    = EndpointAPI + "gateway"
	EndpointGatewayBot = EndpointGateway + "/bot"
	EndpointWebhooks   = EndpointAPI + "webhooks/"

	EndpointCDN             = "https://cdn.discordapp.com/"
	EndpointCDNAttachments  = EndpointCDN + "attachments/"
	EndpointCDNAvatars      = EndpointCDN + "avatars/"
	EndpointCDNIcons        = EndpointCDN + "icons/"
	EndpointCDNSplashes     = EndpointCDN + "splashes/"
	EndpointCDNChannelIcons = EndpointCDN + "channel-icons/"

	EndpointAuth           = EndpointAPI + "auth/"
	EndpointLogin          = EndpointAuth + "login"
	EndpointLogout         = EndpointAuth + "logout"
	EndpointVerify         = EndpointAuth + "verify"
	EndpointVerifyResend   = EndpointAuth + "verify/resend"
	EndpointForgotPassword = EndpointAuth + "forgot"
	EndpointResetPassword  = EndpointAuth + "reset"
	EndpointRegister       = EndpointAuth + "register"

	EndpointVoice        = EndpointAPI + "/voice/"
	EndpointVoiceRegions = EndpointVoice + "regions"
	EndpointVoiceIce     = EndpointVoice + "ice"

	EndpointTutorial           = EndpointAPI + "tutorial/"
	EndpointTutorialIndicators = EndpointTutorial + "indicators"

	EndpointTrack        = EndpointAPI + "track"
	EndpointSso          = EndpointAPI + "sso"
	EndpointReport       = EndpointAPI + "report"
	EndpointIntegrations = EndpointAPI + "integrations"

	EndpointUser               = func(uID string) string { return EndpointUsers + uID }
<<<<<<< HEAD
	EndpointUserAvatar         = func(uID int64, aID string) string { return EndpointCDNAvatars + StrID(uID) + "/" + aID + ".png" }
	EndpointUserAvatarAnimated = func(uID int64, aID string) string { return EndpointCDNAvatars + StrID(uID) + "/" + aID + ".gif" }
	EndpointUserSettings       = func(uID string) string { return EndpointUsers + uID + "/settings" }
	EndpointUserGuilds         = func(uID string) string { return EndpointUsers + uID + "/guilds" }
	EndpointUserGuild          = func(uID string, gID int64) string { return EndpointUsers + uID + "/guilds/" + StrID(gID) }
	EndpointUserGuildSettings  = func(uID string, gID int64) string { return EndpointUsers + uID + "/guilds/" + StrID(gID) + "/settings" }
	EndpointUserChannels       = func(uID string) string { return EndpointUsers + uID + "/channels" }
	EndpointUserDevices        = func(uID string) string { return EndpointUsers + uID + "/devices" }
	EndpointUserConnections    = func(uID string) string { return EndpointUsers + uID + "/connections" }
	EndpointUserNotes          = func(uID int64) string { return EndpointUsers + "@me/notes/" + StrID(uID) }

	EndpointGuild           = func(gID int64) string { return EndpointGuilds + StrID(gID) }
	EndpointGuildInivtes    = func(gID int64) string { return EndpointGuilds + StrID(gID) + "/invites" }
	EndpointGuildChannels   = func(gID int64) string { return EndpointGuilds + StrID(gID) + "/channels" }
	EndpointGuildMembers    = func(gID int64) string { return EndpointGuilds + StrID(gID) + "/members" }
	EndpointGuildMember     = func(gID int64, uID int64) string { return EndpointGuilds + StrID(gID) + "/members/" + StrID(uID) }
	EndpointGuildMemberMe   = func(gID int64) string { return EndpointGuilds + StrID(gID) + "/members/@me" }
	EndpointGuildMemberRole = func(gID, uID, rID int64) string {
		return EndpointGuilds + StrID(gID) + "/members/" + StrID(uID) + "/roles/" + StrID(rID)
	}
	EndpointGuildBans            = func(gID int64) string { return EndpointGuilds + StrID(gID) + "/bans" }
	EndpointGuildBan             = func(gID, uID int64) string { return EndpointGuilds + StrID(gID) + "/bans/" + StrID(uID) }
	EndpointGuildIntegrations    = func(gID int64) string { return EndpointGuilds + StrID(gID) + "/integrations" }
	EndpointGuildIntegration     = func(gID, iID int64) string { return EndpointGuilds + StrID(gID) + "/integrations/" + StrID(iID) }
	EndpointGuildIntegrationSync = func(gID, iID int64) string {
		return EndpointGuilds + StrID(gID) + "/integrations/" + StrID(iID) + "/sync"
	}
	EndpointGuildRoles    = func(gID int64) string { return EndpointGuilds + StrID(gID) + "/roles" }
	EndpointGuildRole     = func(gID, rID int64) string { return EndpointGuilds + StrID(gID) + "/roles/" + StrID(rID) }
	EndpointGuildInvites  = func(gID int64) string { return EndpointGuilds + StrID(gID) + "/invites" }
	EndpointGuildEmbed    = func(gID int64) string { return EndpointGuilds + StrID(gID) + "/embed" }
	EndpointGuildPrune    = func(gID int64) string { return EndpointGuilds + StrID(gID) + "/prune" }
	EndpointGuildIcon     = func(gID int64, hash string) string { return EndpointCDNIcons + StrID(gID) + "/" + hash + ".png" }
	EndpointGuildSplash   = func(gID int64, hash string) string { return EndpointCDNSplashes + StrID(gID) + "/" + hash + ".png" }
	EndpointGuildWebhooks = func(gID int64) string { return EndpointGuilds + StrID(gID) + "/webhooks" }

	EndpointChannel                   = func(cID int64) string { return EndpointChannels + StrID(cID) }
	EndpointChannelPermissions        = func(cID int64) string { return EndpointChannels + StrID(cID) + "/permissions" }
	EndpointChannelPermission         = func(cID, tID int64) string { return EndpointChannels + StrID(cID) + "/permissions/" + StrID(tID) }
	EndpointChannelInvites            = func(cID int64) string { return EndpointChannels + StrID(cID) + "/invites" }
	EndpointChannelTyping             = func(cID int64) string { return EndpointChannels + StrID(cID) + "/typing" }
	EndpointChannelMessages           = func(cID int64) string { return EndpointChannels + StrID(cID) + "/messages" }
	EndpointChannelMessage            = func(cID, mID int64) string { return EndpointChannels + StrID(cID) + "/messages/" + StrID(mID) }
	EndpointChannelMessageAck         = func(cID, mID int64) string { return EndpointChannels + StrID(cID) + "/messages/" + StrID(mID) + "/ack" }
	EndpointChannelMessagesBulkDelete = func(cID int64) string { return EndpointChannel(cID) + "/messages/bulk_delete" }
	EndpointChannelMessagesPins       = func(cID int64) string { return EndpointChannel(cID) + "/pins" }
	EndpointChannelMessagePin         = func(cID, mID int64) string { return EndpointChannel(cID) + "/pins/" + StrID(mID) }

	EndpointGroupIcon = func(cID int64, hash string) string { return EndpointCDNChannelIcons + StrID(cID) + "/" + hash + ".png" }

	EndpointChannelWebhooks = func(cID int64) string { return EndpointChannel(cID) + "/webhooks" }
	EndpointWebhook         = func(wID int64) string { return EndpointWebhooks + StrID(wID) }
	EndpointWebhookToken    = func(wID int64, token string) string { return EndpointWebhooks + StrID(wID) + "/" + token }

	EndpointMessageReactionsAll = func(cID, mID int64) string {
=======
	EndpointUserAvatar         = func(uID, aID string) string { return EndpointCDNAvatars + uID + "/" + aID + ".png" }
	EndpointUserAvatarAnimated = func(uID, aID string) string { return EndpointCDNAvatars + uID + "/" + aID + ".gif" }
	EndpointDefaultUserAvatar  = func(uDiscriminator string) string {
		uDiscriminatorInt, _ := strconv.Atoi(uDiscriminator)
		return EndpointCDN + "embed/avatars/" + strconv.Itoa(uDiscriminatorInt%5) + ".png"
	}
	EndpointUserSettings      = func(uID string) string { return EndpointUsers + uID + "/settings" }
	EndpointUserGuilds        = func(uID string) string { return EndpointUsers + uID + "/guilds" }
	EndpointUserGuild         = func(uID, gID string) string { return EndpointUsers + uID + "/guilds/" + gID }
	EndpointUserGuildSettings = func(uID, gID string) string { return EndpointUsers + uID + "/guilds/" + gID + "/settings" }
	EndpointUserChannels      = func(uID string) string { return EndpointUsers + uID + "/channels" }
	EndpointUserDevices       = func(uID string) string { return EndpointUsers + uID + "/devices" }
	EndpointUserConnections   = func(uID string) string { return EndpointUsers + uID + "/connections" }
	EndpointUserNotes         = func(uID string) string { return EndpointUsers + "@me/notes/" + uID }

	EndpointGuild                = func(gID string) string { return EndpointGuilds + gID }
	EndpointGuildChannels        = func(gID string) string { return EndpointGuilds + gID + "/channels" }
	EndpointGuildMembers         = func(gID string) string { return EndpointGuilds + gID + "/members" }
	EndpointGuildMember          = func(gID, uID string) string { return EndpointGuilds + gID + "/members/" + uID }
	EndpointGuildMemberRole      = func(gID, uID, rID string) string { return EndpointGuilds + gID + "/members/" + uID + "/roles/" + rID }
	EndpointGuildBans            = func(gID string) string { return EndpointGuilds + gID + "/bans" }
	EndpointGuildBan             = func(gID, uID string) string { return EndpointGuilds + gID + "/bans/" + uID }
	EndpointGuildIntegrations    = func(gID string) string { return EndpointGuilds + gID + "/integrations" }
	EndpointGuildIntegration     = func(gID, iID string) string { return EndpointGuilds + gID + "/integrations/" + iID }
	EndpointGuildIntegrationSync = func(gID, iID string) string { return EndpointGuilds + gID + "/integrations/" + iID + "/sync" }
	EndpointGuildRoles           = func(gID string) string { return EndpointGuilds + gID + "/roles" }
	EndpointGuildRole            = func(gID, rID string) string { return EndpointGuilds + gID + "/roles/" + rID }
	EndpointGuildInvites         = func(gID string) string { return EndpointGuilds + gID + "/invites" }
	EndpointGuildEmbed           = func(gID string) string { return EndpointGuilds + gID + "/embed" }
	EndpointGuildPrune           = func(gID string) string { return EndpointGuilds + gID + "/prune" }
	EndpointGuildIcon            = func(gID, hash string) string { return EndpointCDNIcons + gID + "/" + hash + ".png" }
	EndpointGuildSplash          = func(gID, hash string) string { return EndpointCDNSplashes + gID + "/" + hash + ".png" }
	EndpointGuildWebhooks        = func(gID string) string { return EndpointGuilds + gID + "/webhooks" }
	EndpointGuildAuditLogs       = func(gID string) string { return EndpointGuilds + gID + "/audit-logs" }

	EndpointChannel                   = func(cID string) string { return EndpointChannels + cID }
	EndpointChannelPermissions        = func(cID string) string { return EndpointChannels + cID + "/permissions" }
	EndpointChannelPermission         = func(cID, tID string) string { return EndpointChannels + cID + "/permissions/" + tID }
	EndpointChannelInvites            = func(cID string) string { return EndpointChannels + cID + "/invites" }
	EndpointChannelTyping             = func(cID string) string { return EndpointChannels + cID + "/typing" }
	EndpointChannelMessages           = func(cID string) string { return EndpointChannels + cID + "/messages" }
	EndpointChannelMessage            = func(cID, mID string) string { return EndpointChannels + cID + "/messages/" + mID }
	EndpointChannelMessageAck         = func(cID, mID string) string { return EndpointChannels + cID + "/messages/" + mID + "/ack" }
	EndpointChannelMessagesBulkDelete = func(cID string) string { return EndpointChannel(cID) + "/messages/bulk-delete" }
	EndpointChannelMessagesPins       = func(cID string) string { return EndpointChannel(cID) + "/pins" }
	EndpointChannelMessagePin         = func(cID, mID string) string { return EndpointChannel(cID) + "/pins/" + mID }

	EndpointGroupIcon = func(cID, hash string) string { return EndpointCDNChannelIcons + cID + "/" + hash + ".png" }

	EndpointChannelWebhooks = func(cID string) string { return EndpointChannel(cID) + "/webhooks" }
	EndpointWebhook         = func(wID string) string { return EndpointWebhooks + wID }
	EndpointWebhookToken    = func(wID, token string) string { return EndpointWebhooks + wID + "/" + token }

	EndpointMessageReactionsAll = func(cID, mID string) string {
>>>>>>> 0840d4bc
		return EndpointChannelMessage(cID, mID) + "/reactions"
	}
	EndpointMessageReactions = func(cID, mID, eID int64) string {
		return EndpointChannelMessage(cID, mID) + "/reactions/" + StrID(eID)
	}
	EndpointMessageReaction = func(cID, mID, eID int64, uID string) string {
		return EndpointMessageReactions(cID, mID, eID) + "/" + uID
	}

	EndpointRelationships       = func() string { return EndpointUsers + "@me" + "/relationships" }
	EndpointRelationship        = func(uID int64) string { return EndpointRelationships() + "/" + StrID(uID) }
	EndpointRelationshipsMutual = func(uID int64) string { return EndpointUsers + StrID(uID) + "/relationships" }

	EndpointGuildCreate = EndpointAPI + "guilds"

	EndpointInvite = func(iID string) string { return EndpointAPI + "invite/" + iID }

	EndpointIntegrationsJoin = func(iID string) string { return EndpointAPI + "integrations/" + iID + "/join" }

	EndpointEmoji = func(eID int64) string { return EndpointAPI + "emojis/" + StrID(eID) + ".png" }

	EndpointOauth2          = EndpointAPI + "oauth2/"
	EndpointApplications    = EndpointOauth2 + "applications"
	EndpointApplication     = func(aID int64) string { return EndpointApplications + "/" + StrID(aID) }
	EndpointApplicationsBot = func(aID int64) string { return EndpointApplications + "/" + StrID(aID) + "/bot" }
)<|MERGE_RESOLUTION|>--- conflicted
+++ resolved
@@ -61,7 +61,6 @@
 	EndpointIntegrations = EndpointAPI + "integrations"
 
 	EndpointUser               = func(uID string) string { return EndpointUsers + uID }
-<<<<<<< HEAD
 	EndpointUserAvatar         = func(uID int64, aID string) string { return EndpointCDNAvatars + StrID(uID) + "/" + aID + ".png" }
 	EndpointUserAvatarAnimated = func(uID int64, aID string) string { return EndpointCDNAvatars + StrID(uID) + "/" + aID + ".gif" }
 	EndpointUserSettings       = func(uID string) string { return EndpointUsers + uID + "/settings" }
@@ -74,7 +73,6 @@
 	EndpointUserNotes          = func(uID int64) string { return EndpointUsers + "@me/notes/" + StrID(uID) }
 
 	EndpointGuild           = func(gID int64) string { return EndpointGuilds + StrID(gID) }
-	EndpointGuildInivtes    = func(gID int64) string { return EndpointGuilds + StrID(gID) + "/invites" }
 	EndpointGuildChannels   = func(gID int64) string { return EndpointGuilds + StrID(gID) + "/channels" }
 	EndpointGuildMembers    = func(gID int64) string { return EndpointGuilds + StrID(gID) + "/members" }
 	EndpointGuildMember     = func(gID int64, uID int64) string { return EndpointGuilds + StrID(gID) + "/members/" + StrID(uID) }
@@ -89,14 +87,15 @@
 	EndpointGuildIntegrationSync = func(gID, iID int64) string {
 		return EndpointGuilds + StrID(gID) + "/integrations/" + StrID(iID) + "/sync"
 	}
-	EndpointGuildRoles    = func(gID int64) string { return EndpointGuilds + StrID(gID) + "/roles" }
-	EndpointGuildRole     = func(gID, rID int64) string { return EndpointGuilds + StrID(gID) + "/roles/" + StrID(rID) }
-	EndpointGuildInvites  = func(gID int64) string { return EndpointGuilds + StrID(gID) + "/invites" }
-	EndpointGuildEmbed    = func(gID int64) string { return EndpointGuilds + StrID(gID) + "/embed" }
-	EndpointGuildPrune    = func(gID int64) string { return EndpointGuilds + StrID(gID) + "/prune" }
-	EndpointGuildIcon     = func(gID int64, hash string) string { return EndpointCDNIcons + StrID(gID) + "/" + hash + ".png" }
-	EndpointGuildSplash   = func(gID int64, hash string) string { return EndpointCDNSplashes + StrID(gID) + "/" + hash + ".png" }
-	EndpointGuildWebhooks = func(gID int64) string { return EndpointGuilds + StrID(gID) + "/webhooks" }
+	EndpointGuildRoles     = func(gID int64) string { return EndpointGuilds + StrID(gID) + "/roles" }
+	EndpointGuildRole      = func(gID, rID int64) string { return EndpointGuilds + StrID(gID) + "/roles/" + StrID(rID) }
+	EndpointGuildInvites   = func(gID int64) string { return EndpointGuilds + StrID(gID) + "/invites" }
+	EndpointGuildEmbed     = func(gID int64) string { return EndpointGuilds + StrID(gID) + "/embed" }
+	EndpointGuildPrune     = func(gID int64) string { return EndpointGuilds + StrID(gID) + "/prune" }
+	EndpointGuildIcon      = func(gID int64, hash string) string { return EndpointCDNIcons + StrID(gID) + "/" + hash + ".png" }
+	EndpointGuildSplash    = func(gID int64, hash string) string { return EndpointCDNSplashes + StrID(gID) + "/" + hash + ".png" }
+	EndpointGuildWebhooks  = func(gID int64) string { return EndpointGuilds + StrID(gID) + "/webhooks" }
+	EndpointGuildAuditLogs = func(gID int64) string { return EndpointGuilds + StrID(gID) + "/audit-logs" }
 
 	EndpointChannel                   = func(cID int64) string { return EndpointChannels + StrID(cID) }
 	EndpointChannelPermissions        = func(cID int64) string { return EndpointChannels + StrID(cID) + "/permissions" }
@@ -106,7 +105,7 @@
 	EndpointChannelMessages           = func(cID int64) string { return EndpointChannels + StrID(cID) + "/messages" }
 	EndpointChannelMessage            = func(cID, mID int64) string { return EndpointChannels + StrID(cID) + "/messages/" + StrID(mID) }
 	EndpointChannelMessageAck         = func(cID, mID int64) string { return EndpointChannels + StrID(cID) + "/messages/" + StrID(mID) + "/ack" }
-	EndpointChannelMessagesBulkDelete = func(cID int64) string { return EndpointChannel(cID) + "/messages/bulk_delete" }
+	EndpointChannelMessagesBulkDelete = func(cID int64) string { return EndpointChannel(cID) + "/messages/bulk-delete" }
 	EndpointChannelMessagesPins       = func(cID int64) string { return EndpointChannel(cID) + "/pins" }
 	EndpointChannelMessagePin         = func(cID, mID int64) string { return EndpointChannel(cID) + "/pins/" + StrID(mID) }
 
@@ -116,63 +115,12 @@
 	EndpointWebhook         = func(wID int64) string { return EndpointWebhooks + StrID(wID) }
 	EndpointWebhookToken    = func(wID int64, token string) string { return EndpointWebhooks + StrID(wID) + "/" + token }
 
-	EndpointMessageReactionsAll = func(cID, mID int64) string {
-=======
-	EndpointUserAvatar         = func(uID, aID string) string { return EndpointCDNAvatars + uID + "/" + aID + ".png" }
-	EndpointUserAvatarAnimated = func(uID, aID string) string { return EndpointCDNAvatars + uID + "/" + aID + ".gif" }
-	EndpointDefaultUserAvatar  = func(uDiscriminator string) string {
+	EndpointDefaultUserAvatar = func(uDiscriminator string) string {
 		uDiscriminatorInt, _ := strconv.Atoi(uDiscriminator)
 		return EndpointCDN + "embed/avatars/" + strconv.Itoa(uDiscriminatorInt%5) + ".png"
 	}
-	EndpointUserSettings      = func(uID string) string { return EndpointUsers + uID + "/settings" }
-	EndpointUserGuilds        = func(uID string) string { return EndpointUsers + uID + "/guilds" }
-	EndpointUserGuild         = func(uID, gID string) string { return EndpointUsers + uID + "/guilds/" + gID }
-	EndpointUserGuildSettings = func(uID, gID string) string { return EndpointUsers + uID + "/guilds/" + gID + "/settings" }
-	EndpointUserChannels      = func(uID string) string { return EndpointUsers + uID + "/channels" }
-	EndpointUserDevices       = func(uID string) string { return EndpointUsers + uID + "/devices" }
-	EndpointUserConnections   = func(uID string) string { return EndpointUsers + uID + "/connections" }
-	EndpointUserNotes         = func(uID string) string { return EndpointUsers + "@me/notes/" + uID }
 
-	EndpointGuild                = func(gID string) string { return EndpointGuilds + gID }
-	EndpointGuildChannels        = func(gID string) string { return EndpointGuilds + gID + "/channels" }
-	EndpointGuildMembers         = func(gID string) string { return EndpointGuilds + gID + "/members" }
-	EndpointGuildMember          = func(gID, uID string) string { return EndpointGuilds + gID + "/members/" + uID }
-	EndpointGuildMemberRole      = func(gID, uID, rID string) string { return EndpointGuilds + gID + "/members/" + uID + "/roles/" + rID }
-	EndpointGuildBans            = func(gID string) string { return EndpointGuilds + gID + "/bans" }
-	EndpointGuildBan             = func(gID, uID string) string { return EndpointGuilds + gID + "/bans/" + uID }
-	EndpointGuildIntegrations    = func(gID string) string { return EndpointGuilds + gID + "/integrations" }
-	EndpointGuildIntegration     = func(gID, iID string) string { return EndpointGuilds + gID + "/integrations/" + iID }
-	EndpointGuildIntegrationSync = func(gID, iID string) string { return EndpointGuilds + gID + "/integrations/" + iID + "/sync" }
-	EndpointGuildRoles           = func(gID string) string { return EndpointGuilds + gID + "/roles" }
-	EndpointGuildRole            = func(gID, rID string) string { return EndpointGuilds + gID + "/roles/" + rID }
-	EndpointGuildInvites         = func(gID string) string { return EndpointGuilds + gID + "/invites" }
-	EndpointGuildEmbed           = func(gID string) string { return EndpointGuilds + gID + "/embed" }
-	EndpointGuildPrune           = func(gID string) string { return EndpointGuilds + gID + "/prune" }
-	EndpointGuildIcon            = func(gID, hash string) string { return EndpointCDNIcons + gID + "/" + hash + ".png" }
-	EndpointGuildSplash          = func(gID, hash string) string { return EndpointCDNSplashes + gID + "/" + hash + ".png" }
-	EndpointGuildWebhooks        = func(gID string) string { return EndpointGuilds + gID + "/webhooks" }
-	EndpointGuildAuditLogs       = func(gID string) string { return EndpointGuilds + gID + "/audit-logs" }
-
-	EndpointChannel                   = func(cID string) string { return EndpointChannels + cID }
-	EndpointChannelPermissions        = func(cID string) string { return EndpointChannels + cID + "/permissions" }
-	EndpointChannelPermission         = func(cID, tID string) string { return EndpointChannels + cID + "/permissions/" + tID }
-	EndpointChannelInvites            = func(cID string) string { return EndpointChannels + cID + "/invites" }
-	EndpointChannelTyping             = func(cID string) string { return EndpointChannels + cID + "/typing" }
-	EndpointChannelMessages           = func(cID string) string { return EndpointChannels + cID + "/messages" }
-	EndpointChannelMessage            = func(cID, mID string) string { return EndpointChannels + cID + "/messages/" + mID }
-	EndpointChannelMessageAck         = func(cID, mID string) string { return EndpointChannels + cID + "/messages/" + mID + "/ack" }
-	EndpointChannelMessagesBulkDelete = func(cID string) string { return EndpointChannel(cID) + "/messages/bulk-delete" }
-	EndpointChannelMessagesPins       = func(cID string) string { return EndpointChannel(cID) + "/pins" }
-	EndpointChannelMessagePin         = func(cID, mID string) string { return EndpointChannel(cID) + "/pins/" + mID }
-
-	EndpointGroupIcon = func(cID, hash string) string { return EndpointCDNChannelIcons + cID + "/" + hash + ".png" }
-
-	EndpointChannelWebhooks = func(cID string) string { return EndpointChannel(cID) + "/webhooks" }
-	EndpointWebhook         = func(wID string) string { return EndpointWebhooks + wID }
-	EndpointWebhookToken    = func(wID, token string) string { return EndpointWebhooks + wID + "/" + token }
-
-	EndpointMessageReactionsAll = func(cID, mID string) string {
->>>>>>> 0840d4bc
+	EndpointMessageReactionsAll = func(cID, mID int64) string {
 		return EndpointChannelMessage(cID, mID) + "/reactions"
 	}
 	EndpointMessageReactions = func(cID, mID, eID int64) string {
