--- conflicted
+++ resolved
@@ -61,8 +61,7 @@
 		ShardID:                0,
 		ShardCount:             1,
 		MaxRestRetries:         3,
-<<<<<<< HEAD
-		Client:                 &http.Client{Timeout: (20 * time.Second)},
+		Client:                 retryablehttp.NewClient(),
 		LastHeartbeatAck:       time.Now().UTC(),
 	}
 
@@ -70,16 +69,10 @@
 		session:          s,
 		voiceConnections: make(map[string]*VoiceConnection),
 	}
-=======
-		Client:                 retryablehttp.NewClient(),
-		sequence:               new(int64),
-		LastHeartbeatAck:       time.Now().UTC(),
-	}
 
 	s.Client.CheckRetry = CheckRetry
 	s.Client.RetryMax = 10
 	s.Client.Logger.SetOutput(&retryableLogger{})
->>>>>>> 08c7d72c
 
 	// If no arguments are passed return the empty Session interface.
 	if args == nil {
